--- conflicted
+++ resolved
@@ -89,15 +89,10 @@
         self.voltage_adjustable = False
         self.current_adjustable = False
 
-<<<<<<< HEAD
-        # I2C connection to MCP23008, for current injection
-        self.mcp_board = MCP23008(self.connection, address=kwargs['mcp_address'])
-=======
         # I2C connexion to MCP23008, for current injection
         self._mcp_address = kwargs['mcp_address']
         if self.connect:
             self.reset_mcp()
->>>>>>> 45dde3a8
         # ADS1115 for current measurement (AB)
         self._ads_current_address = kwargs['ads_address']
         self._ads_current_data_rate = kwargs['data_rate']
