--- conflicted
+++ resolved
@@ -115,13 +115,6 @@
         elif mode == "off":
             self.pin5.value = False
 
-    def discharge_pwr(self, latency=None):
-        if latency is None:
-            latency = self.pwr._pwr_discharge_latency
-
-        time.sleep(latency)
-
-
     def inject(self, polarity=1, injection_duration=None):
         # add leds?
         self.pin6.value = True
@@ -148,8 +141,6 @@
             self.exec_logger.debug(f'Switching DPS on')
             self._pwr_state = 'on'
             time.sleep(self.pwr._pwr_latency) # from pwr specs
-<<<<<<< HEAD
-=======
             self.exec_logger.event(f'{self.model}\ttx_pwr_state_on\tend\t{datetime.datetime.utcnow()}')
             self.pwr.battery_voltage()
             if self.pwr.voltage_adjustable:
@@ -157,7 +148,6 @@
                     self.exec_logger.warning(f'TX Battery voltage from {self.pwr.model} = {self.pwr._battery_voltage} V')
                 else:
                     self.exec_logger.info(f'TX Battery voltage from {self.pwr.model} = {self.pwr._battery_voltage} V')
->>>>>>> 80a05055
 
         elif state == 'off':
             self.exec_logger.event(f'{self.model}\ttx_pwr_state_off\tbegin\t{datetime.datetime.utcnow()}')
