--- conflicted
+++ resolved
@@ -12,13 +12,8 @@
 MUX_CONFIG.update({'activation_delay': 0.01, 'release_delay': 0.005})  # s
 # defaults to 4 roles cabling electrodes from 1 to 8
 default_mux_cabling = {(elec, role) : ('mux_1', elec) for role in ['A', 'B', 'M', 'N'] for elec in range(1,9)}
-<<<<<<< HEAD
-# defaults to i2c connection
+# defaults to ic connection
 ctl_connection = HARDWARE_CONFIG['ctl'].pop('connection', 'i2c')
-=======
-# # defaults to ic connection
-# ctl_connection = HARDWARE_CONFIG['ctl'].pop('connection', 'i2c')
->>>>>>> 02c00824
 
 inner_cabling = {'4_roles' : {(1, 'X'): {'MCP': 0, 'MCP_GPIO': 0}, (1, 'Y'): {'MCP': 0, 'MCP_GPIO': 8},
                              (2, 'X'): {'MCP': 0, 'MCP_GPIO': 1}, (2, 'Y'): {'MCP': 0, 'MCP_GPIO': 9},
