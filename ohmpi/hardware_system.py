import importlib
import datetime
import time
import numpy as np
try:
    import matplotlib.pyplot as plt
except Exception:
    pass
from ohmpi.hardware_components.abstract_hardware_components import CtlAbstract
from ohmpi.logging_setup import create_stdout_logger
from ohmpi.utils import update_dict
from ohmpi.config import HARDWARE_CONFIG as HC
from threading import Thread, Event, Barrier, BrokenBarrierError
import warnings

# plt.switch_backend('agg')  # for thread safe operations...

<<<<<<< HEAD
# Define the default controller, a distinct controller could be defined for each tx, rx or mux board
# when using a distinct controller, the specific controller definition must be included in the component configuration
ctl_module = importlib.import_module(f'ohmpi.hardware_components.{HARDWARE_CONFIG["ctl"]["model"]}')
pwr_module = importlib.import_module(f'ohmpi.hardware_components.{HARDWARE_CONFIG["pwr"]["model"]}')
tx_module = importlib.import_module(f'ohmpi.hardware_components.{HARDWARE_CONFIG["tx"]["model"]}')
rx_module = importlib.import_module(f'ohmpi.hardware_components.{HARDWARE_CONFIG["rx"]["model"]}')

MUX_DEFAULT = HARDWARE_CONFIG['mux']['default']
MUX_CONFIG = HARDWARE_CONFIG['mux']['boards']
for k, v in MUX_CONFIG.items():
    MUX_CONFIG[k].update({'id': k})
    for k2, v2 in MUX_DEFAULT.items():
        MUX_CONFIG[k].update({k2: MUX_CONFIG[k].pop(k2, v2)})

TX_CONFIG = HARDWARE_CONFIG['tx']
for k, v in tx_module.SPECS['tx'].items():
    try:
        TX_CONFIG.update({k: TX_CONFIG.pop(k, v['default'])})
    except Exception as e:
        print(f'Cannot set value {v} in TX_CONFIG[{k}]:\n{e}')

RX_CONFIG = HARDWARE_CONFIG['rx']
for k, v in rx_module.SPECS['rx'].items():
    try:
        RX_CONFIG.update({k: RX_CONFIG.pop(k, v['default'])})
    except Exception as e:
        print(f'Cannot set value {v} in RX_CONFIG[{k}]:\n{e}')

current_max = np.min([TX_CONFIG['current_max'],  HARDWARE_CONFIG['pwr'].pop('current_max', np.inf),
                      np.min(np.hstack((np.inf, [MUX_CONFIG[i].pop('current_max', np.inf) for i in MUX_CONFIG.keys()])))])
voltage_max = np.min([TX_CONFIG['voltage_max'],
                      np.min(np.hstack((np.inf, [MUX_CONFIG[i].pop('voltage_max', np.inf) for i in MUX_CONFIG.keys()])))])
voltage_min = RX_CONFIG['voltage_min']
# TODO: should replace voltage_max and voltage_min by vab_max and vmn_min...

=======
>>>>>>> 45dde3a8
def elapsed_seconds(start_time):
    lap = datetime.datetime.utcnow() - start_time
    return lap.total_seconds()


class OhmPiHardware:
    """OhmPiHardware class.
        """
    def __init__(self, **kwargs):
        # OhmPiHardware initialization
        self.exec_logger = kwargs.pop('exec_logger', create_stdout_logger('exec_hw'))
        self.exec_logger.event(f'OhmPiHardware\tinit\tbegin\t{datetime.datetime.utcnow()}')
        self.data_logger = kwargs.pop('exec_logger', create_stdout_logger('data_hw'))
        self.soh_logger = kwargs.pop('soh_logger', create_stdout_logger('soh_hw'))
        self.tx_sync = Event()
        self.hardware_config = kwargs.pop('hardware_config', HC)
        HARDWARE_CONFIG = self.hardware_config
        print('hardware_config', HARDWARE_CONFIG)
        # Define the default controller, a distinct controller could be defined for each tx, rx or mux board
        # when using a distinct controller, the specific controller definition must be included in the component configuration
        ctl_module = importlib.import_module(f'ohmpi.hardware_components.{HARDWARE_CONFIG["ctl"]["model"]}')
        pwr_module = importlib.import_module(f'ohmpi.hardware_components.{HARDWARE_CONFIG["pwr"]["model"]}')
        tx_module = importlib.import_module(f'ohmpi.hardware_components.{HARDWARE_CONFIG["tx"]["model"]}')
        rx_module = importlib.import_module(f'ohmpi.hardware_components.{HARDWARE_CONFIG["rx"]["model"]}')

        MUX_DEFAULT = HARDWARE_CONFIG['mux']['default']
        MUX_CONFIG = HARDWARE_CONFIG['mux']['boards']
        for k, v in MUX_CONFIG.items():
            MUX_CONFIG[k].update({'id': k})
            for k2, v2 in MUX_DEFAULT.items():
                MUX_CONFIG[k].update({k2: MUX_CONFIG[k].pop(k2, v2)})

        TX_CONFIG = HARDWARE_CONFIG['tx']
        for k, v in tx_module.SPECS['tx'].items():
            try:
                TX_CONFIG.update({k: TX_CONFIG.pop(k, v['default'])})
            except Exception as e:
                print(f'Cannot set value {v} in TX_CONFIG[{k}]:\n{e}')

        RX_CONFIG = HARDWARE_CONFIG['rx']
        for k, v in rx_module.SPECS['rx'].items():
            try:
                RX_CONFIG.update({k: RX_CONFIG.pop(k, v['default'])})
            except Exception as e:
                print(f'Cannot set value {v} in RX_CONFIG[{k}]:\n{e}')

        self.current_max = np.min([TX_CONFIG['current_max'], HARDWARE_CONFIG['pwr'].pop('current_max', np.inf),
                              np.min(np.hstack(
                                  (np.inf, [MUX_CONFIG[i].pop('current_max', np.inf) for i in MUX_CONFIG.keys()])))])
        self.voltage_max = np.min([TX_CONFIG['voltage_max'],
                              np.min(np.hstack(
                                  (np.inf, [MUX_CONFIG[i].pop('voltage_max', np.inf) for i in MUX_CONFIG.keys()])))])

        print('maximums', self.voltage_max, self.current_max)
        self.voltage_min = RX_CONFIG['voltage_min']
        # TODO: should replace voltage_max and voltage_min by vab_max and vmn_min...
        self.sampling_rate = RX_CONFIG['sampling_rate']

        # Main Controller initialization
        HARDWARE_CONFIG['ctl'].pop('model')
        HARDWARE_CONFIG['ctl'].update({'exec_logger': self.exec_logger, 'data_logger': self.data_logger,
                                       'soh_logger': self.soh_logger})
        self.ctl = kwargs.pop('ctl', ctl_module.Ctl(**HARDWARE_CONFIG['ctl']))
        # use controller as defined in kwargs if present otherwise use controller as defined in config.
        if isinstance(self.ctl, dict):
            ctl_mod = self.ctl.pop('model', self.ctl)
            if isinstance(ctl_mod, str):
                ctl_mod = importlib.import_module(f'ohmpi.hardware_components.{ctl_mod}')
            self.ctl = ctl_mod.Ctl(**self.ctl)

        # Initialize RX
        HARDWARE_CONFIG['rx'].pop('model')
        HARDWARE_CONFIG['rx'].update(**HARDWARE_CONFIG['rx'])  # TODO: delete me ?
        HARDWARE_CONFIG['rx'].update({'ctl': HARDWARE_CONFIG['rx'].pop('ctl', self.ctl)})
        if isinstance(HARDWARE_CONFIG['rx']['ctl'], dict):
            ctl_mod = HARDWARE_CONFIG['rx']['ctl'].pop('model', self.ctl)
            if isinstance(ctl_mod, str):
                ctl_mod = importlib.import_module(f'ohmpi.hardware_components.{ctl_mod}')
            HARDWARE_CONFIG['rx']['ctl'] = ctl_mod.Ctl(**HARDWARE_CONFIG['rx']['ctl'])
        HARDWARE_CONFIG['rx'].update({'connection':
                                          HARDWARE_CONFIG['rx'].pop('connection',
                                                                    HARDWARE_CONFIG['rx']['ctl'].interfaces[
                                                                                  HARDWARE_CONFIG['rx'].pop(
                                                                                      'interface_name', 'i2c')])})
        HARDWARE_CONFIG['rx'].update({'exec_logger': self.exec_logger, 'data_logger': self.data_logger,
                                       'soh_logger': self.soh_logger})
        HARDWARE_CONFIG['tx'].pop('ctl', None)
        self.rx = kwargs.pop('rx', rx_module.Rx(**HARDWARE_CONFIG['rx']))

        # Initialize TX
        HARDWARE_CONFIG['tx'].pop('model')
        HARDWARE_CONFIG['tx'].update(**HARDWARE_CONFIG['tx'])
        HARDWARE_CONFIG['tx'].update({'tx_sync': self.tx_sync})
        HARDWARE_CONFIG['tx'].update({'ctl': HARDWARE_CONFIG['tx'].pop('ctl', self.ctl)})
        if isinstance(HARDWARE_CONFIG['tx']['ctl'], dict):
            ctl_mod = HARDWARE_CONFIG['tx']['ctl'].pop('model', self.ctl)
            if isinstance(ctl_mod, str):
                ctl_mod = importlib.import_module(f'ohmpi.hardware_components.{ctl_mod}')
            HARDWARE_CONFIG['tx']['ctl'] = ctl_mod.Ctl(**HARDWARE_CONFIG['tx']['ctl'])
        HARDWARE_CONFIG['tx'].update({'connection': HARDWARE_CONFIG['tx'].pop('connection',
                                                                              HARDWARE_CONFIG['tx']['ctl'].interfaces[
                                                                                  HARDWARE_CONFIG['tx'].pop(
                                                                                      'interface_name', 'i2c')])})
        HARDWARE_CONFIG['tx'].pop('ctl', None)
        HARDWARE_CONFIG['tx'].update({'exec_logger': self.exec_logger, 'data_logger': self.data_logger,
                                      'soh_logger': self.soh_logger})
        self.tx = kwargs.pop('tx', tx_module.Tx(**HARDWARE_CONFIG['tx']))
        if isinstance(self.tx, dict):
            self.tx = tx_module.Tx(**self.tx)

        # Initialize power source
        HARDWARE_CONFIG['pwr'].pop('model')
        HARDWARE_CONFIG['pwr'].update(**HARDWARE_CONFIG['pwr'])  # NOTE: Explain why this is needed or delete me
        HARDWARE_CONFIG['pwr'].update({'ctl': HARDWARE_CONFIG['pwr'].pop('ctl', self.ctl)})
        HARDWARE_CONFIG['pwr'].update({'current_max': self.current_max})
        if isinstance(HARDWARE_CONFIG['pwr']['ctl'], dict):
            ctl_mod = HARDWARE_CONFIG['pwr']['ctl'].pop('model', self.ctl)
            if isinstance(ctl_mod, str):
                ctl_mod = importlib.import_module(f'ohmpi.hardware_components.{ctl_mod}')
            HARDWARE_CONFIG['pwr']['ctl'] = ctl_mod.Ctl(**HARDWARE_CONFIG['pwr']['ctl'])
        # if 'interface_name' in HARDWARE_CONFIG['pwr']:
        HARDWARE_CONFIG['pwr'].update({
            'connection': HARDWARE_CONFIG['pwr'].pop(
                'connection', HARDWARE_CONFIG['pwr']['ctl'].interfaces[
                    HARDWARE_CONFIG['pwr'].pop('interface_name', None)])})

        HARDWARE_CONFIG['pwr'].update({'exec_logger': self.exec_logger, 'data_logger': self.data_logger,
                                       'soh_logger': self.soh_logger})
        if self.tx.specs['connect']:
            self.pwr_state = "on"
        self.pwr = kwargs.pop('pwr', pwr_module.Pwr(**HARDWARE_CONFIG['pwr']))
        if self.tx.specs['connect']:
            self.pwr_state = 'off'

        self.tx.pwr = self.pwr

        if not self.tx.pwr.voltage_adjustable:
            self.tx._pwr_latency = 0
        if self.tx.specs['connect']:
            self.tx.polarity = 0
        self.tx.pwr._current_max = self.current_max

        # Initialize Muxes
        self._cabling = kwargs.pop('cabling', {})
        self.mux_boards = {}
        for mux_id, mux_config in MUX_CONFIG.items():
            mux_config.update({'exec_logger': self.exec_logger, 'data_logger': self.data_logger,
                               'soh_logger': self.soh_logger})
            mux_config.update(**MUX_CONFIG[mux_id])
            mux_config.update({'ctl': mux_config.pop('ctl', self.ctl)})

            mux_module = importlib.import_module(f'ohmpi.hardware_components.{mux_config["model"]}')
            if isinstance(mux_config['ctl'], dict):
                mux_ctl_module = importlib.import_module(f'ohmpi.hardware_components.{mux_config["ctl"]["model"]}')
                mux_config['ctl'] = mux_ctl_module.Ctl(**mux_config['ctl'])  # (**self.ctl)
            assert issubclass(type(mux_config['ctl']), CtlAbstract)
            mux_config.update({'connection': mux_config.pop('connection', mux_config['ctl'].interfaces[mux_config.pop('interface_name', 'i2c')])})
            mux_config['id'] = mux_id

            self.mux_boards[mux_id] = mux_module.Mux(**mux_config)

        self.mux_barrier = Barrier(len(self.mux_boards) + 1)
        self._cabling = {}
        for mux_id, mux in self.mux_boards.items():
            mux.barrier = self.mux_barrier
            for k, v in mux.cabling.items():
                update_dict(self._cabling, {k: (mux_id, k[0])})   #TODO: in theory k[0] is not needed in values
        # Complete OhmPiHardware initialization
        self.readings = np.array([])  # time series of acquired data
        self.sp = None # init SP
        self._start_time = None  # time of the beginning of a readings acquisition
        self._pulse = 0  # pulse number
        self.exec_logger.event(f'OhmPiHardware\tinit\tend\t{datetime.datetime.utcnow()}')
        self._pwr_state = 'off'

    @property
    def pwr_state(self):
        return self._pwr_state

    @pwr_state.setter
    def pwr_state(self, state):
        if state == 'on':
            self.tx.pwr_state = 'on'
            self._pwr_state = 'on'
        elif state == 'off':
            self.tx.pwr_state = 'off'
            self._pwr_state = 'off'

    def _clear_values(self):
        self.readings = np.array([])
        self._start_time = None
        self._pulse = 0

    def _gain_auto(self, polarities=(1, -1), vab=5., switch_pwr_off=False):  # TODO: improve _gain_auto
        self.exec_logger.event(f'OhmPiHardware\ttx_rx_gain_auto\tbegin\t{datetime.datetime.utcnow()}')
        current, voltage = 0., 0.
        if self.tx.pwr.voltage_adjustable:
            self.tx.voltage = vab
        if self.tx.pwr.pwr_state == 'off':
            self.tx.pwr.pwr_state = 'on'
            switch_pwr_off = True
        tx_gains = []
        rx_gains = []
        for pol in polarities:
            # self.tx.polarity = pol
            # set gains automatically
            injection = Thread(target=self._inject, kwargs={'injection_duration': 0.2, 'polarity': pol})
            # readings = Thread(target=self._read_values)
            get_tx_gain = Thread(target=self.tx.gain_auto)
            get_rx_gain = Thread(target=self.rx.gain_auto)
            injection.start()
            self.tx_sync.wait()
            get_tx_gain.start()  # TODO: add a barrier to synchronize?
            get_rx_gain.start()
            get_tx_gain.join()
            get_rx_gain.join()
            injection.join()
            tx_gains.append(self.tx.gain)
            rx_gains.append(self.rx.gain)

            # v = self.readings[:, 2] != 0
            # current = max(current, np.mean(self.readings[v, 3]))
            # voltage = max(voltage, np.abs(np.mean(self.readings[v, 2] * self.readings[v, 4])))
            self.tx.polarity = 0
        self.tx.gain = min(tx_gains)
        self.rx.gain = min(rx_gains)
        # self.rx.gain_auto(voltage)
        if switch_pwr_off:
            self.tx.pwr.pwr_state = 'off'
        self.exec_logger.event(f'OhmPiHardware\ttx_rx_gain_auto\tend\t{datetime.datetime.utcnow()}')

    def _inject(self, polarity=1, injection_duration=None):  # TODO: deal with voltage or current pulse
        self.exec_logger.event(f'OhmPiHardware\tinject\tbegin\t{datetime.datetime.utcnow()}')
        self.tx.voltage_pulse(length=injection_duration, polarity=polarity)
        self.exec_logger.event(f'OhmPiHardware\tinject\tend\t{datetime.datetime.utcnow()}')

    def _set_mux_barrier(self):
        self.mux_barrier = Barrier(len(self.mux_boards) + 1)
        for mux in self.mux_boards:
            mux.barrier = self.mux_barrier

    @property
    def pulses(self):  # TODO: is this obsolete? I don't think so...
        pulses = {}
        for i in np.unique(self.readings[:, 1]):
            r = self.readings[self.readings[:, 1] == i, :]
            assert np.all(np.isclose(r[:, 2], r[0, 2]))  # Polarity cannot change within a pulse
            # TODO: check how to generalize in case of multi-channel RX
            pulses.update({i: {'polarity': int(r[0, 2]), 'iab': r[:, 3], 'vmn': r[:, 4]}})
        return pulses

    def _read_values(self, sampling_rate=None, append=False, test_r_shunt=False):  # noqa
        """
        Reads vmn and iab values on ADS1115 and generates full waveform dataset consisting of
        [time, pulse nr, polarity, vmn, iab]
        Parameters
        ----------
        sampling_rate: float,None , optional
        append: bool Default: False
        """
        self.exec_logger.event(f'OhmPiHardware\tread_values\tbegin\t{datetime.datetime.utcnow()}')
        if not append:
            self._clear_values()
            _readings = []
        else:
            _readings = self.readings.tolist()
        if test_r_shunt:
            _current = []
        if sampling_rate is None:
            sampling_rate = self.rx.sampling_rate
        sample = 0
        lap = datetime.datetime.utcnow()  # just in case tx_sync is not set immediately after passing wait
        self.tx_sync.wait()  #
        if not append or self._start_time is None:
            self._start_time = datetime.datetime.utcnow()
            # TODO: Check if replacing the following two options by a reset_buffer method of TX would be OK
            time.sleep(np.max([self.rx.latency, self.tx.latency])) # if continuous mode
            # _ = self.rx.voltage # if not continuous mode

        while self.tx_sync.is_set():
            lap = datetime.datetime.utcnow()
            r = [elapsed_seconds(self._start_time), self._pulse, self.tx.polarity, self.tx.current, self.rx.voltage]
            if self.tx_sync.is_set():
                sample += 1
                _readings.append(r)
                if test_r_shunt:
                    self.tx.pwr._retrieve_current()
                    _current.append(self.tx.pwr.current)
                sleep_time = self._start_time + datetime.timedelta(seconds=sample / sampling_rate) - lap
                if sleep_time.total_seconds() < 0.:
                    # TODO: count how many samples were skipped to make a stat that could be used to qualify pulses
                    sample += int(sampling_rate * np.abs(sleep_time.total_seconds())) + 1
                    sleep_time = self._start_time + datetime.timedelta(seconds=sample / sampling_rate) - lap
                time.sleep(np.max([0., sleep_time.total_seconds()]))

        self.exec_logger.debug(f'pulse {self._pulse}: elapsed time {(lap-self._start_time).total_seconds()} s')
        self.exec_logger.debug(f'pulse {self._pulse}: total samples {len(_readings)}')
        self.readings = np.array(_readings)
        if test_r_shunt:
            self._current = np.array(_current)
        self._pulse += 1
        self.exec_logger.event(f'OhmPiHardware\tread_values\tend\t{datetime.datetime.utcnow()}')

    def select_samples(self, delay=0.):
        x = []
        for pulse in np.unique(self.readings[:, 1]):
            v = np.where((self.readings[:, 1] == pulse))[0]
            if len(v) > 0:  # to avoid pulse not recorded due to Raspberry Pi lag...
                t_start_pulse = min(self.readings[v, 0])
                x.append(np.where((self.readings[:, 0] >= t_start_pulse + delay) & (self.readings[:, 2] != 0) & (
                        self.readings[:, 1] == pulse))[0])
        x = np.concatenate(np.array(x, dtype='object'))
        x = x.astype('int32')
        return x

    def last_resistance(self, delay=0.):
        v = self.select_samples(delay)
        if self.sp is None:
            self.last_sp(delay=delay)
        if len(v) > 1:
            # return np.mean(np.abs(self.readings[v, 4] - self.sp) / self.readings[v, 3])
            return np.mean(self.readings[v, 2] * (self.readings[v, 4] - self.sp) / self.readings[v, 3])
        else:
            return np.nan

    def last_dev(self, delay=0.):
        v = self.select_samples(delay)
        if self.sp is None:
            self.last_sp(delay=delay)
        if len(v) > 1:
            return 100. * np.std(self.readings[v, 2] * (self.readings[v, 4] - self.sp) / self.readings[v, 3]) / self.last_resistance(delay=delay)
        else:
            return np.nan

    def last_vmn(self, delay=0.):
        v = self.select_samples(delay)
        if self.sp is None:
            self.last_sp(delay=delay)
        if len(v) > 1:
            return np.mean(self.readings[v, 2] * (self.readings[v, 4] - self.sp))
        else:
            return np.nan

    def last_vmn_dev(self, delay=0.):  # TODO: should compute std per stack because this does not account for SP...
        v = self.select_samples(delay)
        if self.sp is None:
            self.last_sp(delay=delay)
        if len(v) > 1:
            return 100. * np.std(self.readings[v, 2] * (self.readings[v, 4] - self.sp)) / self.last_vmn(delay=delay)
        else:
            return np.nan

    def last_iab(self, delay=0.):
        v = self.select_samples(delay)
        if len(v) > 1:
            return np.mean(self.readings[v, 3])
        else:
            return np.nan

    def last_iab_dev(self, delay=0.):
        v = self.select_samples(delay)
        if len(v) > 1:
            return 100. * np.std(self.readings[v, 3]) / self.last_iab(delay=delay)
        else:
            return np.nan

    def last_sp(self, delay=0.):  # TODO: allow for different strategies for computing sp (i.e. when sp drift is not linear)
        v = self.select_samples(delay)
        if self.readings.shape == (0,) or len(self.readings[self.readings[:, 2] == 1, :]) < 1 or \
                len(self.readings[self.readings[:, 2] == -1, :]) < 1:
            self.exec_logger.warning('Unable to compute sp: readings should at least contain one positive and one '
                                     'negative pulse')
            return 0.
        else:
            n_pulses = np.unique(self.readings[v, 1])
            polarity = np.array([np.median(self.readings[v][self.readings[v, 1] == i, 2]) for i in n_pulses])
            mean_vmn = []
            for pulse in n_pulses:
                mean_vmn.append(np.mean(self.readings[v][self.readings[v, 1] == pulse, 4]))
            mean_vmn = np.array(mean_vmn)
            self.sp = np.mean(mean_vmn[np.ix_(polarity == 1)] + mean_vmn[np.ix_(polarity == -1)]) / 2
            # return sp

    def _find_vab(self, vab, iab, vmn, p_max, vab_max, iab_max, vmn_max, vmn_min):
        self.exec_logger.debug('Searching for the best Vab...')
        iab_mean = np.mean(iab)
        iab_std = np.std(iab)
        vmn_mean = np.mean(vmn)
        vmn_std = np.std(vmn)
        # print(f'iab: ({iab_mean:.5f}, {iab_std:5f}), vmn: ({vmn_mean:.4f}, {vmn_std:.4f})')
        # bounds on iab
        iab_upper_bound = iab_mean + 2 * iab_std
        iab_lower_bound = np.max([0.00001, iab_mean - 2 * iab_std])
        # bounds on vmn
        vmn_upper_bound = vmn_mean + 2 * vmn_std
        vmn_lower_bound = np.max([0.000001, vmn_mean - 2 * vmn_std])
        # bounds on rab
        rab_lower_bound = np.max([0.1, np.abs(vab / iab_upper_bound)])
        rab_upper_bound = np.max([0.1, np.abs(vab / iab_lower_bound)])
        # bounds on r
        r_lower_bound = np.max([0.1, np.abs(vmn_lower_bound / iab_upper_bound)])
        r_upper_bound = np.max([0.1, np.abs(vmn_upper_bound / iab_lower_bound)])
        # conditions for vab update
        cond_vmn_max = rab_lower_bound / r_upper_bound * vmn_max
        cond_vmn_min = rab_upper_bound / r_lower_bound * vmn_min
        cond_p_max = np.sqrt(p_max * rab_lower_bound)
        cond_iab_max = rab_lower_bound * iab_max
        # print(f'Rab: [{rab_lower_bound:.1f}, {rab_upper_bound:.1f}], R: [{r_lower_bound:.1f},{r_upper_bound:.1f}]')
        self.exec_logger.debug(f'[vab_max: {vab_max:.1f}, vmn_max: {cond_vmn_max:.1f}, vmn_min: {cond_vmn_min:.1f}, p_max: {cond_p_max:.1f}, iab_max: {cond_iab_max:.1f}]')
        new_vab = np.min([vab_max, cond_vmn_max, cond_p_max, cond_iab_max])
        if new_vab == vab_max:
            self.exec_logger.debug(f'Vab {new_vab} bounded by Vab max')
        elif new_vab == cond_p_max:
            self.exec_logger.debug(f'Vab {vab } bounded by P max')
        elif new_vab == cond_iab_max:
            self.exec_logger.debug(f'Vab {vab} bounded by Iab max')
        elif new_vab == cond_vmn_max:
            self.exec_logger.debug(f'Vab {vab} bounded by Vmn max')
        else:
            self.exec_logger.debug(f'Vab {vab} bounded by Vmn min')

        return new_vab

    def compute_tx_volt(self, pulse_duration=0.1, strategy='vmax', tx_volt=5., vab_max=None,
                        iab_max=None, vmn_max=None, vmn_min=None, polarities=(1, -1), delay=0.05,
                        p_max=None, diff_vab_lim=2.5, n_steps=4):
        # TODO: Optimise how to pass iab_max, vab_max, vmn_min
        # TODO: Update docstring
        """Estimates best Tx voltage based on different strategies.
        At first a half-cycle is made for a short duration with a fixed
        known voltage. This gives us Iab and Rab. We also measure Vmn.
        A constant c = vmn/iab is computed (only depends on geometric
        factor and ground resistivity, that doesn't change during a
        quadrupole). Then depending on the strategy, we compute which
        vab to inject to reach the minimum/maximum Iab current or
        min/max Vmn.
        This function also compute the polarity on Vmn (on which pin
        of the ADS1115 we need to measure Vmn to get the positive value).

        Parameters
        ----------
        pulse_duration : float, optional
            Time in seconds for the pulse used to compute Rab.
        strategy : str, optional
            Either:
            - vmax : compute Vab to reach a maximum Iab without exceeding vab_max
            - vmin : compute Vab to reach at least vmn_min
            - constant : apply given Vab
        tx_volt : float, optional
            Voltage to apply for guessing the best voltage. 5 V applied
            by default. If strategy "constant" is chosen, constant voltage
            to applied is "tx_volt".
        vab_max : float, optional
            Maximum injection voltage to apply to tx (used by all strategies)
        vmn_min : float, optional
            Minimum voltage target for rx (used by vmin strategy)

        Returns
        -------
        vab : float
            Proposed Vab according to the given strategy.
        polarity:
            Polarity of VMN relative to polarity of VAB
        rab : float
            Resistance between injection electrodes
        """
        tx_volt = np.abs(tx_volt)
        vab_opt = tx_volt

        if not self.tx.pwr.voltage_adjustable:
            vab_opt = self.tx.pwr.voltage
        else:
            if strategy == 'full_constant':
                return tx_volt

            if vmn_max is None:
                vmn_max = self.rx._voltage_max / 1000.
            if iab_max is None:
                iab_max = self.current_max
            if vmn_min is None:
                vmn_min = self.voltage_min
            if vab_max is None:
                vab_max = self.voltage_max
            # print(f'Vmn max: {vmn_max}')
            if p_max is None:
                p_max = vab_max * iab_max

            vab_max = np.abs(vab_max)
            vmn_min = np.abs(vmn_min)
            # tx_volt = np.abs(tx_volt)
            # Set gain at min
            self.rx.reset_gain()
            # vab_opt = tx_volt
            if tx_volt >= vab_max:
                strategy = 'constant'
            vab = np.min([np.abs(tx_volt), vab_max])
            if strategy == 'constant':
                vab_max = vab
                vab = vab * .9
                strategy = 'vmax'

            k = 0
            vab_list = np.zeros(n_steps + 1) * np.nan
            vab_list[k] = vab
            # self.tx.turn_on()
            switch_pwr_off, switch_tx_pwr_off = False, False  # TODO: check if these should be moved in kwargs
            if self.pwr_state == 'off':
                self.pwr_state = 'on'
                switch_tx_pwr_off = True

            # Switches on measuring LED
            self.tx.measuring = 'on'

            self.tx.voltage = vab
            if self.tx.pwr.pwr_state == 'off':
                self.tx.pwr.pwr_state = 'on'
                switch_pwr_off = True

            if 1. / self.rx.sampling_rate > pulse_duration:
                sampling_rate = 1. / pulse_duration  # TODO: check this...
            else:
                sampling_rate = self.rx.sampling_rate
            current, voltage = 0., 0.
            diff_vab = np.inf
            if strategy == 'vmax' or strategy == 'vmin':
                while (k < n_steps) and (diff_vab > diff_vab_lim) and (vab_list[k] < vab_max):
                    if k>0:
                        self.exec_logger.event(
                            f'OhmPiHardware\t_compute_tx_volt_sleep\tbegin\t{datetime.datetime.utcnow()}')
                        time.sleep(
                            0.2)  # TODO: replace this by discharging DPS on resistor with relay on GPIO5 (at least for strategy vmin,
                        # but might be useful in vmax when last vab too high...)
                        self.exec_logger.event(
                            f'OhmPiHardware\t_compute_tx_volt_sleep\tend\t{datetime.datetime.utcnow()}')
                    if strategy == 'vmax':
                        vmn_min = vmn_max
                    vabs = []
                    self._vab_pulses(vab_list[k], sampling_rate=self.rx.sampling_rate, durations=[0.2, 0.2], polarities=[1, -1])
                    for pulse in range(2):
                        v = np.where((self.readings[:, 0] > delay) & (self.readings[:, 2] != 0) & (self.readings[:, 1] == pulse))[0]  # NOTE : discard data aquired in the first x ms
                        iab = self.readings[v, 3]/1000.
                        vmn = np.abs(self.readings[v, 4]/1000. * self.readings[v, 2])
                        new_vab = self._find_vab(vab_list[k], iab, vmn, p_max, vab_max, iab_max, vmn_max, vmn_min)
                        diff_vab = np.abs(new_vab - vab_list[k])
                        vabs.append(new_vab)
                        # print(f'new_vab: {new_vab}, diff_vab: {diff_vab}\n')
                        if diff_vab < diff_vab_lim:
                            self.exec_logger.debug('Compute_tx_volt stopped on vab increase too small')
                    k = k + 1
                    vab_list[k] = np.min(vabs)
                    if self.tx.pwr.voltage_adjustable:
                        self.tx.voltage = vab_list[k]
                if k > n_steps:
                    self.exec_logger.debug('Compute_tx_volt stopped on maximum number of steps reached')
                vab_opt = vab_list[k]
                # print(f'Selected Vab: {vab_opt:.2f}')
                # if switch_pwr_off:
                #     self.tx.pwr.pwr_state = 'off'


        # if strategy == 'vmax':
        #     # implement different strategies
        #     if vab < vab_max and iab < current_max:
        #         vab = vab * np.min([0.9 * vab_max / vab, 0.9 * current_max / iab])  # TODO: check if setting at 90% of max as a safety margin is OK
        #     self.tx.exec_logger.debug(f'vmax strategy: setting VAB to {vab} V.')
        # elif strategy == 'vmin':
        #     if vab <= vab_max and iab < current_max:
        #         vab = vab * np.min([0.9 * vab_max / vab, vmn_min / np.abs(vmn), 0.9 * current_max / iab])  # TODO: check if setting at 90% of max as a safety margin is OK
        # elif strategy != 'constant':
        #     self.tx.exec_logger.warning(f'Unknown strategy {strategy} for setting VAB! Using {vab} V')
        # else:
        #     self.tx.exec_logger.debug(f'Constant strategy for setting VAB, using {vab} V')
        # # self.tx.turn_off()
        # if switch_pwr_off:
        #     self.tx.pwr.pwr_state = 'off'
        # if switch_tx_pwr_off:
        #     self.tx.pwr_state = 'off'
        # rab = (np.abs(vab) * 1000.) / iab
        # self.exec_logger.debug(f'RAB = {rab:.2f} Ohms')
        # if vmn < 0:
        #     polarity = -1  # TODO: check if we really need to return polarity
        # else:
        #     polarity = 1
        return vab_opt

    def discharge_pwr(self):
        if self.tx.pwr.voltage_adjustable:
            #TODO: implement strategy to discharge pwr based on hardware version => variable in TX should tell if it can discharge the pwr or not
            ### if discharge relay manually add on mb_2024_0_2, then should not activate AB relays but simply wait for automatic discharge
            ### if mb_20240_1_X then TX should handle the pwr discharge

            time.sleep(1.0)

    def _plot_readings(self, save_fig=False, filename=None):
        # Plot graphs
        warnings.filterwarnings("ignore", category=DeprecationWarning)
        fig, ax = plt.subplots(nrows=5, sharex=True)
        ax[0].plot(self.readings[:, 0], self.readings[:, 3], '-r', marker='.', label='iab')
        ax[0].set_ylabel('Iab [mA]')
        ax[1].plot(self.readings[:, 0], self.readings[:, 4] - self.sp , '-b', marker='.', label='vmn')
        ax[1].set_ylabel('Vmn [mV]')
        ax[2].plot(self.readings[:, 0], self.readings[:, 2], '-g', marker='.', label='polarity')
        ax[2].set_ylabel('polarity [-]')
        v = self.readings[:, 2] != 0
        ax[3].plot(self.readings[v, 0], (self.readings[v, 2] * (self.readings[v, 4] - self.sp)) / self.readings[v, 3],
                   '-m', marker='.', label='R [ohm]')
        ax[3].set_ylabel('R [ohm]')
        ax[4].plot(self.readings[v, 0], np.ones_like(self.readings[v, 0]) * self.sp, '-k', marker='.', label='SP [mV]')
        ax[4].set_ylabel('SP [mV]')
        # fig.legend()
        if save_fig:
            if filename is None:
                fig.savefig(f'figures/test.png')
            else:
                fig.savefig(filename)
        else:
            plt.show()
        warnings.resetwarnings()

    def calibrate_rx_bias(self):
        self.rx.bias += (np.mean(self.readings[self.readings[:, 2] == 1, 4])
                          + np.mean(self.readings[self.readings[:, 2] == -1, 4])) / 2.

    def vab_square_wave(self, vab, cycle_duration, sampling_rate=None, cycles=3, polarity=1, duty_cycle=1.,
                        append=False):
        """Performs a Vab injection following a square wave and records full waveform data. Calls in function Vab_pulses.

        Parameters
        ----------
        vab: float
            Injection voltage [V]
        cycle_duration: float
            Duration of one cycle within the square wave (in seconds)
        sampling_rate: float, None Default None
            Sampling rate for Rx readings
        cycles: integer, Default: 3
            Number of cycles
        polarity: 1, 0 , -1
            Starting polarity
        duty_cycle: float (0 to 1)
            Duty cycle of injection wave
        append: bool, optional
            Default: False
        """
        self.exec_logger.event(f'OhmPiHardware\tvab_square_wave\tbegin\t{datetime.datetime.utcnow()}')
        switch_pwr_off, switch_tx_pwr_off = False, False
        # switches tx pwr on if needed (relays switching dps on and off)
        if self.pwr_state == 'off':
            self.pwr_state = 'on'
            switch_tx_pwr_off = True

        #Switches on measuring LED
        if self.tx.measuring == 'off':
            self.tx.measuring = 'on'

        if self.tx.pwr.pwr_state == 'off':
             self.tx.pwr.pwr_state = 'on'
             switch_pwr_off = True

        self._gain_auto(vab=vab)
        assert 0. <= duty_cycle <= 1.
        if duty_cycle < 1.:
            durations = [cycle_duration/2 * duty_cycle, cycle_duration/2 * (1.-duty_cycle)] * 2 * cycles
            pol = [-int(polarity * np.heaviside(i % 2, -1.)) for i in range(2 * cycles)]
            # pol = [-int(self.tx.polarity * np.heaviside(i % 2, -1.)) for i in range(2 * cycles)]
            polarities = [0] * (len(pol) * 2)
            polarities[0::2] = pol
        else:
            durations = [cycle_duration / 2] * 2 * cycles
            polarities = [-int(polarity * np.heaviside(i % 2, -1.)) for i in range(2 * cycles)]
        self._vab_pulses(vab, durations, sampling_rate, polarities=polarities,  append=append)
        self.exec_logger.event(f'OhmPiHardware\tvab_square_wave\tend\t{datetime.datetime.utcnow()}')
<<<<<<< HEAD
        if switch_pwr_off:
            self.tx.pwr.pwr_state = 'off'
=======

        self.tx.pwr.pwr_state = 'off'
>>>>>>> 45dde3a8
        if switch_tx_pwr_off:
            self.pwr_state = 'off'
        # Switches off measuring LED
        self.tx.measuring = 'off'

    def _vab_pulse(self, vab=None, duration=1., sampling_rate=None, polarity=1, append=False):
        """ Gets VMN and IAB from a single voltage pulse
        """
        #self.tx.polarity = polarity
        if sampling_rate is None:
            sampling_rate = self.sampling_rate
        if self.tx.pwr.voltage_adjustable:
            if self.tx.voltage != vab:
                self.tx.voltage = vab
            # if self.tx.current != 0.02:
            #     self.tx.voltage = self.tx.pwr._voltage_max
            #     self.tx.current = 0.02
        else:
            vab = self.tx.voltage

        # switches dps pwr on if needed
        switch_pwr_off = False
        if self.tx.pwr.pwr_state == 'off':
            self.tx.pwr.pwr_state = 'on'
            switch_pwr_off = True
        pulse_only = False

        # reads current and voltage during the pulse
        injection = Thread(target=self._inject, kwargs={'injection_duration': duration, 'polarity': polarity})
        readings = Thread(target=self._read_values, kwargs={'sampling_rate': sampling_rate, 'append': append})
        readings.start()
        injection.start()
        readings.join()
        injection.join()
        self.tx.polarity = 0   #TODO: is this necessary?
        if switch_pwr_off:
            self.tx.pwr.pwr_state = 'off'

    def _vab_pulses(self, vab, durations, sampling_rate, polarities=None, append=False):
        switch_pwr_off, switch_tx_pwr_off = False, False

        # switches tx pwr on if needed (relays switching dps on and off)
        if self.pwr_state == 'off':
            self.pwr_state = 'on'
            switch_tx_pwr_off = True
        n_pulses = len(durations)
        self.exec_logger.debug(f'n_pulses: {n_pulses}')
        if self.tx.pwr.voltage_adjustable:
            self.tx.voltage = vab
        else:
            vab = self.tx.voltage

        # switches dps pwr on if needed
        if self.tx.pwr.pwr_state == 'off':
            self.tx.pwr.pwr_state = 'on'
            switch_pwr_off = True

        if sampling_rate is None:
            sampling_rate = self.sampling_rate
        if polarities is not None:
            assert len(polarities) == n_pulses
        else:
            polarities = [-int(self.tx.polarity * np.heaviside(i % 2, -1.)) for i in range(n_pulses)] #TODO: this doesn't work if tx.polarity=0 which is the case at init...
        if not append:
            self._clear_values()
            self.sp = None  # re-initialise SP before new Vab_pulses
        for i in range(n_pulses):
            self._vab_pulse(vab=vab, duration=durations[i], sampling_rate=sampling_rate, polarity=polarities[i],
                            append=True)
        if switch_pwr_off:
            self.tx.pwr.pwr_state = 'off'
        if switch_tx_pwr_off:
            self.pwr_state = 'off'
    
    def switch_mux(self, electrodes, roles=None, state='off', **kwargs):
        """Switches on multiplexer relays for given quadrupole.

        Parameters
        ----------
        electrodes : list
            List of integers representing the electrode ids.
        roles : list, optional
            List of roles of electrodes, optional
        state : str, optional
            Either 'on' or 'off'.
        """
        self.exec_logger.event(f'OhmPiHardware\tswitch_mux\tbegin\t{datetime.datetime.utcnow()}')
        status = True
        if roles is None:
            roles = ['A', 'B', 'M', 'N']
        if len(electrodes) == len(roles):
            # TODO: Check that we don't set incompatible roles to the same electrode
            elec_dict = {i: [] for i in roles}
            mux_workers = []
            for idx, elec in enumerate(electrodes):
                elec_dict[roles[idx]].append(elec)
                try:
                    mux = self._cabling[(elec, roles[idx])][0]
                    if mux not in mux_workers:
                        mux_workers.append(mux)
                except KeyError:
                    self.exec_logger.debug(f'Unable to switch {state} ({elec}, {roles[idx]})'
                                           f': not in cabling and will be ignored...')
                    status = False
            if status:
                mux_workers = list(set(mux_workers))
                b = Barrier(len(mux_workers)+1)
                self.mux_barrier = b
                for idx, mux in enumerate(mux_workers):
                    # Create a new thread to perform some work
                    self.mux_boards[mux].barrier = b
                    kwargs.update({'elec_dict': elec_dict, 'state': state})
                    mux_workers[idx] = Thread(target=self.mux_boards[mux].switch, kwargs=kwargs)  # TODO: handle minimum delay between two relays activation (to avoid lagging during test_mux at high speed)
                    mux_workers[idx].start()
                try:
                    self.mux_barrier.wait()
                    for mux_worker in mux_workers:
                        mux_worker.join()
                except BrokenBarrierError:
                    self.exec_logger.warning('Switching aborted')
                    status = False
        else:
            self.exec_logger.error(
                f'Unable to switch {state} electrodes: number of electrodes and number of roles do not match!')
            status = False
        self.exec_logger.event(f'OhmPiHardware\tswitch_mux\tend\t{datetime.datetime.utcnow()}')
        return status

    def test_mux(self, channel=None, activation_time=1.0): #TODO: add test in reverse order on each mux board
        """Interactive method to test the multiplexer.

        Parameters
        ----------
        channel : tuple, optional
            (electrode_nr, role) to test.
        activation_time : float, optional
            Time in seconds during which the relays are activated.
        """
        self.reset_mux()

        if channel is not None:
            try:
                electrodes = [int(channel[0])]
                roles = [channel[1]]
            except Exception as e:
                self.exec_logger.error(f'Unable to parse channel: {e}')
                return
            self.switch_mux(electrodes, roles, state='on')
            time.sleep(activation_time)
            self.switch_mux(electrodes, roles, state='off')
        else:
            list_of_muxes = [i for i in self.mux_boards.keys()]
            list_of_muxes.sort()
            for m_id in list_of_muxes:
                for c in self.mux_boards[m_id].cabling.keys():
                    self.exec_logger.info(f'Testing electrode {c[0]} with role {c[1]}.')
                    self.switch_mux(electrodes=[c[0]], roles=[c[1]], state='on')
                    time.sleep(activation_time)
                    self.switch_mux(electrodes=[c[0]], roles=[c[1]], state='off')
            # for c in self._cabling.keys():
            #     self.exec_logger.info(f'Testing electrode {c[0]} with role {c[1]}.')
            #     self.switch_mux(electrodes=[c[0]], roles=[c[1]], state='on')
            #     time.sleep(activation_time)
            #     self.switch_mux(electrodes=[c[0]], roles=[c[1]], state='off')
        self.exec_logger.info('Test finished.')

    def reset_mux(self):
        """Switches off all multiplexer relays.
        """

        self.exec_logger.debug('Resetting all mux boards ...')
        self.exec_logger.event(f'OhmPiHardware\treset_mux\tbegin\t{datetime.datetime.utcnow()}')
        for mux_id, mux in self.mux_boards.items():  # noqa
            self.exec_logger.debug(f'Resetting {mux_id}.')
            mux.reset()
        self.exec_logger.event(f'OhmPiHardware\treset_mux\tend\t{datetime.datetime.utcnow()}')<|MERGE_RESOLUTION|>--- conflicted
+++ resolved
@@ -15,44 +15,6 @@
 
 # plt.switch_backend('agg')  # for thread safe operations...
 
-<<<<<<< HEAD
-# Define the default controller, a distinct controller could be defined for each tx, rx or mux board
-# when using a distinct controller, the specific controller definition must be included in the component configuration
-ctl_module = importlib.import_module(f'ohmpi.hardware_components.{HARDWARE_CONFIG["ctl"]["model"]}')
-pwr_module = importlib.import_module(f'ohmpi.hardware_components.{HARDWARE_CONFIG["pwr"]["model"]}')
-tx_module = importlib.import_module(f'ohmpi.hardware_components.{HARDWARE_CONFIG["tx"]["model"]}')
-rx_module = importlib.import_module(f'ohmpi.hardware_components.{HARDWARE_CONFIG["rx"]["model"]}')
-
-MUX_DEFAULT = HARDWARE_CONFIG['mux']['default']
-MUX_CONFIG = HARDWARE_CONFIG['mux']['boards']
-for k, v in MUX_CONFIG.items():
-    MUX_CONFIG[k].update({'id': k})
-    for k2, v2 in MUX_DEFAULT.items():
-        MUX_CONFIG[k].update({k2: MUX_CONFIG[k].pop(k2, v2)})
-
-TX_CONFIG = HARDWARE_CONFIG['tx']
-for k, v in tx_module.SPECS['tx'].items():
-    try:
-        TX_CONFIG.update({k: TX_CONFIG.pop(k, v['default'])})
-    except Exception as e:
-        print(f'Cannot set value {v} in TX_CONFIG[{k}]:\n{e}')
-
-RX_CONFIG = HARDWARE_CONFIG['rx']
-for k, v in rx_module.SPECS['rx'].items():
-    try:
-        RX_CONFIG.update({k: RX_CONFIG.pop(k, v['default'])})
-    except Exception as e:
-        print(f'Cannot set value {v} in RX_CONFIG[{k}]:\n{e}')
-
-current_max = np.min([TX_CONFIG['current_max'],  HARDWARE_CONFIG['pwr'].pop('current_max', np.inf),
-                      np.min(np.hstack((np.inf, [MUX_CONFIG[i].pop('current_max', np.inf) for i in MUX_CONFIG.keys()])))])
-voltage_max = np.min([TX_CONFIG['voltage_max'],
-                      np.min(np.hstack((np.inf, [MUX_CONFIG[i].pop('voltage_max', np.inf) for i in MUX_CONFIG.keys()])))])
-voltage_min = RX_CONFIG['voltage_min']
-# TODO: should replace voltage_max and voltage_min by vab_max and vmn_min...
-
-=======
->>>>>>> 45dde3a8
 def elapsed_seconds(start_time):
     lap = datetime.datetime.utcnow() - start_time
     return lap.total_seconds()
@@ -725,13 +687,8 @@
             polarities = [-int(polarity * np.heaviside(i % 2, -1.)) for i in range(2 * cycles)]
         self._vab_pulses(vab, durations, sampling_rate, polarities=polarities,  append=append)
         self.exec_logger.event(f'OhmPiHardware\tvab_square_wave\tend\t{datetime.datetime.utcnow()}')
-<<<<<<< HEAD
         if switch_pwr_off:
             self.tx.pwr.pwr_state = 'off'
-=======
-
-        self.tx.pwr.pwr_state = 'off'
->>>>>>> 45dde3a8
         if switch_tx_pwr_off:
             self.pwr_state = 'off'
         # Switches off measuring LED
@@ -746,9 +703,6 @@
         if self.tx.pwr.voltage_adjustable:
             if self.tx.voltage != vab:
                 self.tx.voltage = vab
-            # if self.tx.current != 0.02:
-            #     self.tx.voltage = self.tx.pwr._voltage_max
-            #     self.tx.current = 0.02
         else:
             vab = self.tx.voltage
 
