import importlib
import datetime
import time
import numpy as np
import sys
import os

try:
    import matplotlib.pyplot as plt
except Exception:  # noqa
    pass
from ohmpi.hardware_components.abstract_hardware_components import CtlAbstract
from ohmpi.logging_setup import create_stdout_logger
from ohmpi.utils import update_dict
try:
    from ohmpi.config import HARDWARE_CONFIG as HC
except ModuleNotFoundError:
    print('The system configuration file is missing or broken. If you have not yet defined your system configuration, '
          'you can create a configuration file by using the python setup_config script. '
          'To run this script, type the following command in the terminal from the directory where you '
          'installed ohmpi : \npython3 setup_config.py\n'
          'If you deleted your config.py file by mistake, you should find a backup in configs/config_backup.py')
    sys.exit(-1)
from threading import Thread, Event, Barrier, BrokenBarrierError
import warnings


# plt.switch_backend('agg')  # for thread safe operations...


def elapsed_seconds(start_time):
    lap = datetime.datetime.utcnow() - start_time
    return lap.total_seconds()


class OhmPiHardware:
    """OhmPiHardware class.
    A class to operate the system of assembled components as defined in the ohmpi/config.py file
    """

    def __init__(self, **kwargs):
        # OhmPiHardware initialization
        self.exec_logger = kwargs.pop('exec_logger', create_stdout_logger('exec_hw'))
        self.exec_logger.event(f'OhmPiHardware\tinit\tbegin\t{datetime.datetime.utcnow()}')
        self.data_logger = kwargs.pop('exec_logger', create_stdout_logger('data_hw'))
        self.soh_logger = kwargs.pop('soh_logger', create_stdout_logger('soh_hw'))
        self.tx_sync = Event()
        self.hardware_config = kwargs.pop('hardware_config', HC)
        HARDWARE_CONFIG = self.hardware_config
        self.exec_logger.debug(f'Hardware config: {HARDWARE_CONFIG}')
        # Define the default controller, a distinct controller could be defined for each tx, rx or mux board
        # when using a distinct controller, the specific controller definition must be included in the component
        # configuration
        ctl_module = importlib.import_module(f'ohmpi.hardware_components.{HARDWARE_CONFIG["ctl"]["model"]}')
        pwr_module = importlib.import_module(f'ohmpi.hardware_components.{HARDWARE_CONFIG["pwr"]["model"]}')
        tx_module = importlib.import_module(f'ohmpi.hardware_components.{HARDWARE_CONFIG["tx"]["model"]}')
        rx_module = importlib.import_module(f'ohmpi.hardware_components.{HARDWARE_CONFIG["rx"]["model"]}')

        MUX_DEFAULT = HARDWARE_CONFIG['mux']['default']
        MUX_CONFIG = HARDWARE_CONFIG['mux']['boards']
        for k, v in MUX_CONFIG.items():
            MUX_CONFIG[k].update({'id': k})
            for k2, v2 in MUX_DEFAULT.items():
                MUX_CONFIG[k].update({k2: MUX_CONFIG[k].pop(k2, v2)})

        TX_CONFIG = HARDWARE_CONFIG['tx']
        for k, v in tx_module.SPECS['tx'].items():
            try:
                TX_CONFIG.update({k: TX_CONFIG.pop(k, v['default'])})
            except Exception as e:
                print(f'Cannot set value {v} in TX_CONFIG[{k}]:\n{e}')

        RX_CONFIG = HARDWARE_CONFIG['rx']
        for k, v in rx_module.SPECS['rx'].items():
            try:
                RX_CONFIG.update({k: RX_CONFIG.pop(k, v['default'])})
            except Exception as e:
                print(f'Cannot set value {v} in RX_CONFIG[{k}]:\n{e}')

        self.iab_min = 0.00001  # A TODO : add in config
        self.iab_max = np.min([TX_CONFIG['current_max'], HARDWARE_CONFIG['pwr'].pop('current_max', np.inf),
                               np.min(np.hstack(
                                       (np.inf,
                                        [MUX_CONFIG[i].pop('current_max', np.inf) for i in MUX_CONFIG.keys()])))]) # A
        self.vab_min = 5  # V TODO: add in hardware specs
        self.vab_max = np.min([TX_CONFIG['voltage_max'],
                               np.min(np.hstack(
                                       (np.inf,
                                        [MUX_CONFIG[i].pop('voltage_max', np.inf) for i in MUX_CONFIG.keys()])))])

<<<<<<< HEAD
        self.vmn_min = RX_CONFIG['voltage_min'] / 1000.  # V  #TODO: Should be changed to V in RX specs
        self.vmn_max = RX_CONFIG['voltage_max'] / 1000.  # V  #TODO: Should be changed to V in RX specs

        # TODO: should replace voltage_max and voltage_min by vab_max and vmn_min...
=======
        self.vmn_min = RX_CONFIG['voltage_min']
>>>>>>> e7006a56
        self.sampling_rate = RX_CONFIG['sampling_rate']

        # Main Controller initialization
        HARDWARE_CONFIG['ctl'].pop('model')
        HARDWARE_CONFIG['ctl'].update({'exec_logger': self.exec_logger, 'data_logger': self.data_logger,
                                       'soh_logger': self.soh_logger})
        self.ctl = kwargs.pop('ctl', ctl_module.Ctl(**HARDWARE_CONFIG['ctl']))
        # use controller as defined in kwargs if present otherwise use controller as defined in config.
        if isinstance(self.ctl, dict):
            ctl_mod = self.ctl.pop('model', self.ctl)
            if isinstance(ctl_mod, str):
                ctl_mod = importlib.import_module(f'ohmpi.hardware_components.{ctl_mod}')
            self.ctl = ctl_mod.Ctl(**self.ctl)

        # Initialize RX
        HARDWARE_CONFIG['rx'].pop('model')
        HARDWARE_CONFIG['rx'].update(**HARDWARE_CONFIG['rx'])  # TODO: delete me ?
        HARDWARE_CONFIG['rx'].update({'ctl': HARDWARE_CONFIG['rx'].pop('ctl', self.ctl)})
        if isinstance(HARDWARE_CONFIG['rx']['ctl'], dict):
            ctl_mod = HARDWARE_CONFIG['rx']['ctl'].pop('model', self.ctl)
            if isinstance(ctl_mod, str):
                ctl_mod = importlib.import_module(f'ohmpi.hardware_components.{ctl_mod}')
            HARDWARE_CONFIG['rx']['ctl'] = ctl_mod.Ctl(**HARDWARE_CONFIG['rx']['ctl'])
        HARDWARE_CONFIG['rx'].update({'connection':
                                          HARDWARE_CONFIG['rx'].pop('connection',
                                                                    HARDWARE_CONFIG['rx']['ctl'].interfaces[
                                                                        HARDWARE_CONFIG['rx'].pop(
                                                                            'interface_name', 'i2c')])})
        HARDWARE_CONFIG['rx'].update({'exec_logger': self.exec_logger, 'data_logger': self.data_logger,
                                      'soh_logger': self.soh_logger})
        HARDWARE_CONFIG['tx'].pop('ctl', None)
        self.rx = kwargs.pop('rx', rx_module.Rx(**HARDWARE_CONFIG['rx']))

        # Initialize TX
        HARDWARE_CONFIG['tx'].pop('model')
        HARDWARE_CONFIG['tx'].update(**HARDWARE_CONFIG['tx'])
        HARDWARE_CONFIG['tx'].update({'tx_sync': self.tx_sync})
        HARDWARE_CONFIG['tx'].update({'ctl': HARDWARE_CONFIG['tx'].pop('ctl', self.ctl)})
        if isinstance(HARDWARE_CONFIG['tx']['ctl'], dict):
            ctl_mod = HARDWARE_CONFIG['tx']['ctl'].pop('model', self.ctl)
            if isinstance(ctl_mod, str):
                ctl_mod = importlib.import_module(f'ohmpi.hardware_components.{ctl_mod}')
            HARDWARE_CONFIG['tx']['ctl'] = ctl_mod.Ctl(**HARDWARE_CONFIG['tx']['ctl'])
        HARDWARE_CONFIG['tx'].update({'connection': HARDWARE_CONFIG['tx'].pop('connection',
                                                                              HARDWARE_CONFIG['tx']['ctl'].interfaces[
                                                                                  HARDWARE_CONFIG['tx'].pop(
                                                                                      'interface_name', 'i2c')])})
        HARDWARE_CONFIG['tx'].pop('ctl', None)
        HARDWARE_CONFIG['tx'].update({'exec_logger': self.exec_logger, 'data_logger': self.data_logger,
                                      'soh_logger': self.soh_logger})
        self.tx = kwargs.pop('tx', tx_module.Tx(**HARDWARE_CONFIG['tx']))
        if isinstance(self.tx, dict):
            self.tx = tx_module.Tx(**self.tx)

        # Initialize power source
        HARDWARE_CONFIG['pwr'].pop('model')
        HARDWARE_CONFIG['pwr'].update(**HARDWARE_CONFIG['pwr'])  # NOTE: Explain why this is needed or delete me
        HARDWARE_CONFIG['pwr'].update({'ctl': HARDWARE_CONFIG['pwr'].pop('ctl', self.ctl)})
        HARDWARE_CONFIG['pwr'].update({'current_max': self.iab_max})
        if isinstance(HARDWARE_CONFIG['pwr']['ctl'], dict):
            ctl_mod = HARDWARE_CONFIG['pwr']['ctl'].pop('model', self.ctl)
            if isinstance(ctl_mod, str):
                ctl_mod = importlib.import_module(f'ohmpi.hardware_components.{ctl_mod}')
            HARDWARE_CONFIG['pwr']['ctl'] = ctl_mod.Ctl(**HARDWARE_CONFIG['pwr']['ctl'])

        HARDWARE_CONFIG['pwr'].update({
            'interface_name': HARDWARE_CONFIG['pwr'].pop('interface_name', None)})

        HARDWARE_CONFIG['pwr'].update({
            'connection': HARDWARE_CONFIG['pwr'].pop(
                'connection', HARDWARE_CONFIG['pwr']['ctl'].interfaces[
                    HARDWARE_CONFIG['pwr']['interface_name']])})

        HARDWARE_CONFIG['pwr'].update({'exec_logger': self.exec_logger, 'data_logger': self.data_logger,
                                       'soh_logger': self.soh_logger})


        # if self.tx.specs['connect']:
        #     self.pwr_state = "on"
        self.pwr = kwargs.pop('pwr', pwr_module.Pwr(**HARDWARE_CONFIG['pwr']))
        # if self.tx.specs['connect']:
        #     self.pwr_state = 'off'

        self.pab_min = 0.00005  # W TODO: Add in pwr components specs
        self.pab_max = self.pwr.specs['power_max'] # W

        # Join tX and pwr
        self.tx.pwr = self.pwr
        if not self.tx.pwr.voltage_adjustable:
            self.tx.pwr._pwr_latency = 0
        if self.tx.specs['connect']:
            self.tx.polarity = 0
        self.tx.pwr._current_max = self.iab_max

        # Initialize Muxes
        self._cabling = kwargs.pop('cabling', {})
        self.mux_boards = {}
        for mux_id, mux_config in MUX_CONFIG.items():
            mux_config.update({'exec_logger': self.exec_logger, 'data_logger': self.data_logger,
                               'soh_logger': self.soh_logger})
            mux_config.update(**MUX_CONFIG[mux_id])
            mux_config.update({'ctl': mux_config.pop('ctl', self.ctl)})

            mux_module = importlib.import_module(f'ohmpi.hardware_components.{mux_config["model"]}')
            if isinstance(mux_config['ctl'], dict):
                mux_ctl_module = importlib.import_module(f'ohmpi.hardware_components.{mux_config["ctl"]["model"]}')
                mux_config['ctl'] = mux_ctl_module.Ctl(**mux_config['ctl'])  # (**self.ctl)
            assert issubclass(type(mux_config['ctl']), CtlAbstract)
            mux_config.update({'connection': mux_config.pop('connection', mux_config['ctl'].interfaces[
                mux_config.pop('interface_name', 'i2c')])})
            mux_config['id'] = mux_id

            self.mux_boards[mux_id] = mux_module.Mux(**mux_config)

        self.mux_barrier = Barrier(len(self.mux_boards) + 1)
        self._cabling = {}
        for mux_id, mux in self.mux_boards.items():
            mux.barrier = self.mux_barrier
            for k, v in mux.cabling.items():
                update_dict(self._cabling, {k: (mux_id, k[0])})  # TODO: in theory k[0] is not needed in values
        # Complete OhmPiHardware initialization
        self.readings = np.array([])  # time series of acquired data
        self.sp = None  # init SP
        self._start_time = None  # time of the beginning of a readings acquisition
        self._pulse = 0  # pulse number
        self.exec_logger.event(f'OhmPiHardware\tinit\tend\t{datetime.datetime.utcnow()}')
        self._pwr_state = 'off'

    @property
    def pwr_state(self):
        return self._pwr_state

    @pwr_state.setter
    def pwr_state(self, state):
        if state == 'on':
            self.tx.pwr_state = 'on'
            self._pwr_state = 'on'
        elif state == 'off':
            self.tx.pwr_state = 'off'
            self._pwr_state = 'off'

    def _clear_values(self):
        self.readings = np.array([])
        self._start_time = None
        self._pulse = 0

    def _gain_auto(self, polarities=(1, -1), vab=5., switch_pwr_off=False):  # TODO: improve _gain_auto
        self.exec_logger.event(f'OhmPiHardware\ttx_rx_gain_auto\tbegin\t{datetime.datetime.utcnow()}')
        current, voltage = 0., 0.
        if self.tx.pwr.voltage_adjustable:
            self.tx.voltage = vab
        if self.tx.pwr.pwr_state == 'off':
            self.tx.pwr.pwr_state = 'on'
            switch_pwr_off = True
        tx_gains = []
        rx_gains = []
        for pol in polarities:
            # self.tx.polarity = pol
            # set gains automatically
            injection = Thread(target=self._inject, kwargs={'injection_duration': 0.2, 'polarity': pol})
            # readings = Thread(target=self._read_values)
            get_tx_gain = Thread(target=self.tx.gain_auto)
            get_rx_gain = Thread(target=self.rx.gain_auto)
            injection.start()
            self.tx_sync.wait()
            get_tx_gain.start()  # TODO: add a barrier to synchronize?
            get_rx_gain.start()
            get_tx_gain.join()
            get_rx_gain.join()
            injection.join()
            tx_gains.append(self.tx.gain)
            rx_gains.append(self.rx.gain)

            # v = self.readings[:, 2] != 0
            # current = max(current, np.mean(self.readings[v, 3]))
            # voltage = max(voltage, np.abs(np.mean(self.readings[v, 2] * self.readings[v, 4])))
            self.tx.polarity = 0
        self.tx.gain = min(tx_gains)
        self.rx.gain = min(rx_gains)
        # self.rx.gain_auto(voltage)
        if switch_pwr_off:
            self.tx.pwr.pwr_state = 'off'
        self.exec_logger.event(f'OhmPiHardware\ttx_rx_gain_auto\tend\t{datetime.datetime.utcnow()}')

    def _inject(self, polarity=1, injection_duration=None):  # TODO: deal with voltage or current pulse
        self.exec_logger.event(f'OhmPiHardware\tinject\tbegin\t{datetime.datetime.utcnow()}')
        self.tx.voltage_pulse(length=injection_duration, polarity=polarity)
        self.exec_logger.event(f'OhmPiHardware\tinject\tend\t{datetime.datetime.utcnow()}')

    def _set_mux_barrier(self):
        self.mux_barrier = Barrier(len(self.mux_boards) + 1)
        for mux in self.mux_boards:
            mux.barrier = self.mux_barrier

    @property
    def pulses(self):  # TODO: is this obsolete? I don't think so...
        pulses = {}
        for i in np.unique(self.readings[:, 1]):
            r = self.readings[self.readings[:, 1] == i, :]
            assert np.all(np.isclose(r[:, 2], r[0, 2]))  # Polarity cannot change within a pulse
            # TODO: check how to generalize in case of multi-channel RX
            pulses.update({i: {'polarity': int(r[0, 2]), 'iab': r[:, 3], 'vmn': r[:, 4]}})
        return pulses

    def _read_values(self, sampling_rate=None, append=False, test_r_shunt=False):  # noqa
        """
        Reads vmn and iab values on ADS1115 and generates full waveform dataset consisting of
        [time, pulse nr, polarity, vmn, iab]
        Parameters
        ----------
        sampling_rate: float,None , optional
        append: bool Default: False
        """
        self.exec_logger.event(f'OhmPiHardware\tread_values\tbegin\t{datetime.datetime.utcnow()}')
        if not append:
            self._clear_values()
            _readings = []
        else:
            _readings = self.readings.tolist()
        # if test_r_shunt:
        _current = []
        if sampling_rate is None:  # TODO: handle sampling rate out of range make sure the sampling rates of tx and Rx are consistent
            sampling_rate = self.rx.sampling_rate
        sample = 0
        lap = datetime.datetime.utcnow()  # just in case tx_sync is not set immediately after passing wait
        self.tx_sync.wait()  #
        if not append or self._start_time is None:
            self._start_time = datetime.datetime.utcnow()
            # TODO: Check if replacing the following two options by a reset_buffer method of TX would be OK
            time.sleep(np.max([self.rx.latency, self.tx.latency]))  # if continuous mode
            # _ = self.rx.voltage # if not continuous mode

        while self.tx_sync.is_set():
            lap = datetime.datetime.utcnow()
            r = [elapsed_seconds(self._start_time), self._pulse, self.tx.polarity, self.tx.current, self.rx.voltage]
            if self.tx_sync.is_set():
                sample += 1
                _readings.append(r)
                if test_r_shunt:
                    self.tx.pwr._retrieve_current()
                    _current.append(self.tx.pwr.current)
                sleep_time = self._start_time + datetime.timedelta(seconds=sample / sampling_rate) - lap
                if sleep_time.total_seconds() < 0.:
                    # TODO: count how many samples were skipped to make a stat that could be used to qualify pulses
                    sample += int(sampling_rate * np.abs(sleep_time.total_seconds())) + 1
                    sleep_time = self._start_time + datetime.timedelta(seconds=sample / sampling_rate) - lap
                time.sleep(np.max([0., sleep_time.total_seconds()]))

        self.exec_logger.debug(f'pulse {self._pulse}: elapsed time {(lap - self._start_time).total_seconds()} s')
        self.exec_logger.debug(f'pulse {self._pulse}: total samples {len(_readings)}')
        self.readings = np.array(_readings)
        if test_r_shunt:
            self._current = np.array(_current)
        self._pulse += 1
        self.exec_logger.event(f'OhmPiHardware\tread_values\tend\t{datetime.datetime.utcnow()}')

    def select_samples(self, delay=0.):
        x = []
        for pulse in np.unique(self.readings[:, 1]):
            v = np.where((self.readings[:, 1] == pulse))[0]
            if len(v) > 0:  # to avoid pulse not recorded due to Raspberry Pi lag...
                t_start_pulse = min(self.readings[v, 0])
                x.append(np.where((self.readings[:, 0] >= t_start_pulse + delay) & (self.readings[:, 2] != 0) & (
                        self.readings[:, 1] == pulse))[0])
        x = np.concatenate(np.array(x, dtype='object'))
        x = x.astype('int32')
        return x

    def last_resistance(self, delay=0.):
        v = self.select_samples(delay)
        if self.sp is None:
            self.last_sp(delay=delay)
        if len(v) > 1:
            # return np.mean(np.abs(self.readings[v, 4] - self.sp) / self.readings[v, 3])
            return np.mean(self.readings[v, 2] * (self.readings[v, 4] - self.sp) / self.readings[v, 3])
        else:
            return np.nan

    def last_dev(self, delay=0.):
        v = self.select_samples(delay)
        if self.sp is None:
            self.last_sp(delay=delay)
        if len(v) > 1:
            return 100. * np.std(
                self.readings[v, 2] * (self.readings[v, 4] - self.sp) / self.readings[v, 3]) / self.last_resistance(
                delay=delay)
        else:
            return np.nan

    def last_vmn(self, delay=0.):
        v = self.select_samples(delay)
        if self.sp is None:
            self.last_sp(delay=delay)
        if len(v) > 1:
            return np.mean(self.readings[v, 2] * (self.readings[v, 4] - self.sp))
        else:
            return np.nan

    def last_vmn_dev(self, delay=0.):  # TODO: should compute std per stack because this does not account for SP...
        v = self.select_samples(delay)
        if self.sp is None:
            self.last_sp(delay=delay)
        if len(v) > 1:
            return 100. * np.std(self.readings[v, 2] * (self.readings[v, 4] - self.sp)) / self.last_vmn(delay=delay)
        else:
            return np.nan

    def last_iab(self, delay=0.):
        v = self.select_samples(delay)
        if len(v) > 1:
            return np.mean(self.readings[v, 3])
        else:
            return np.nan

    def last_iab_dev(self, delay=0.):
        v = self.select_samples(delay)
        if len(v) > 1:
            return 100. * np.std(self.readings[v, 3]) / self.last_iab(delay=delay)
        else:
            return np.nan

    def last_sp(self,
                delay=0.):  # TODO: allow for different strategies for computing sp (i.e. when sp drift is not linear)
        v = self.select_samples(delay)
        if self.readings.shape == (0,) or len(self.readings[self.readings[:, 2] == 1, :]) < 1 or \
                len(self.readings[self.readings[:, 2] == -1, :]) < 1:
            self.exec_logger.warning('Unable to compute sp: readings should at least contain one positive and one '
                                     'negative pulse')
            return 0.
        else:
            n_pulses = np.unique(self.readings[v, 1])
            polarity = np.array([np.median(self.readings[v][self.readings[v, 1] == i, 2]) for i in n_pulses])
            mean_vmn = []
            for pulse in n_pulses:
                mean_vmn.append(np.mean(self.readings[v][self.readings[v, 1] == pulse, 4]))
            mean_vmn = np.array(mean_vmn)
            self.sp = np.mean(mean_vmn[np.ix_(polarity == 1)] + mean_vmn[np.ix_(polarity == -1)]) / 2
            # return sp

    def _find_vab(self, vab, vab_req=None, iab_req=None, vmn_req=None, pab_req=None, min_agg=False, vab_min=None,
                  vab_max=None, iab_min=None, iab_max=None, vmn_min=None, vmn_max=None, pab_min=None, pab_max=None,
                  n_sigma=2., delay=0.05):
        """ Finds the best injection voltage
            #
            #     Parameters
            #     ----------
            #     vab: float
            #         vab in use
            #     iab: np.ndarray, list
            #         series of current measured during the pulses
            #     vmn: np.ndarray, list
            #
            #     p_max: float
            #
            #     vab_max: float
            #
            #     vab_min: float
            #
            #     iab_max: float
            #
            #     vmn_max: float
            #
            #     vmn_req: float
            #     min_agg: bool, default: False
            #         if set to true use min as aggregation operator on requests -> or, otherwise use max -> and
            #
            #     Returns
            #     -------
            #     float
            #         improved value for vab
        """
        # TODO: Check that min and max values are within system specs
        if vab_min is None:
            vab_min = self.vab_min
        if vab_max is None:
            vab_max = self.vab_max
        if iab_min is None:
            iab_min = self.iab_min
        if iab_max is None:
            iab_max = self.iab_max
        if vmn_min is None:
            vmn_min = self.vmn_min
        if vmn_max is None:
            vmn_max = self.vmn_max
        if pab_min is None:
            pab_min = self.pab_min
        if pab_max is None:
            pab_max = self.pab_max
        if min_agg:
            req_agg = np.min
        else:
            req_agg = np.max
        if vab_req is None:
            if min_agg:
                vab_req = vab_max
            else:
                vab_req = vab_min
        if iab_req is None:
            if min_agg:
                iab_req = iab_max
            else:
                iab_req = iab_min
        if vmn_req is None:
            if min_agg:
                vmn_req = vmn_max
            else:
                vmn_req = vmn_min
        if pab_req is None:
            if min_agg:
                pab_req = pab_max
            else:
                pab_req = pab_min
        pulses = np.unique(self.readings[:, 1])
        n_pulses = len(pulses)
        iab_mean = np.zeros(n_pulses)
        iab_std = np.zeros(n_pulses)
        vmn_mean = np.zeros(n_pulses)
        vmn_std = np.zeros(n_pulses)
        iab_lower_bound = np.zeros(n_pulses)
        iab_upper_bound = np.zeros(n_pulses)
        vmn_lower_bound = np.zeros(n_pulses)
        vmn_upper_bound = np.zeros(n_pulses)
        rab_lower_bound = np.zeros(n_pulses)
        rab_upper_bound = np.zeros(n_pulses)
        r_lower_bound = np.zeros(n_pulses)
        r_upper_bound = np.zeros(n_pulses)
        for p_idx, p in enumerate(pulses):
            yy = self.select_samples(delay)
            zz = np.where(self.readings[yy, 1] == p)[0]
            xx = yy[zz]
            if len(xx) > 1:
                iab = self.readings[xx, 3] / 1000.
                vmn = self.readings[xx, 4] / 1000. * self.readings[xx, 2]
                iab_mean[p_idx] = np.mean(iab)
                iab_std[p_idx] = np.std(iab)
                vmn_mean[p_idx] = np.mean(vmn)
                vmn_std[p_idx] = np.std(vmn)
                # bounds on iab
                iab_lower_bound[p_idx] = np.max([self.iab_min, iab_mean[p_idx] - n_sigma * iab_std[p_idx]])
                iab_upper_bound[p_idx] = np.max([self.iab_min, iab_mean[p_idx] + n_sigma * iab_std[p_idx]])
                # bounds on vmn
                vmn_lower_bound[p_idx] = np.max([self.vmn_min, vmn_mean[p_idx] - n_sigma * vmn_std[p_idx]])
                vmn_upper_bound[p_idx] = np.max([self.vmn_min, vmn_mean[p_idx] + n_sigma * vmn_std[p_idx]])
                # bounds on r
                r_lower_bound[p_idx] = np.max([0.1, np.abs(vmn_lower_bound[p_idx] / iab_upper_bound[p_idx])])
                r_upper_bound[p_idx] = np.max([0.1, np.abs(vmn_upper_bound[p_idx] / iab_lower_bound[p_idx])])
                # bounds on rab
                rab_lower_bound[p_idx] = np.max([r_lower_bound[p_idx], np.abs(vab / iab_upper_bound[p_idx])])
                rab_upper_bound[p_idx] = np.max([r_upper_bound[p_idx], np.abs(vab / iab_lower_bound[p_idx])])
        rab_min = np.min(rab_lower_bound)
        rab_max = np.max(rab_upper_bound)
        r_min = np.min(r_lower_bound)
        r_max = np.max(r_upper_bound)
        # _vmn_min = np.min(vmn_lower_bound)
        # _vmn_max = np.min(vmn_upper_bound)
        cond_vab_min = vab_min
        cond_vab_req = vab_req
        cond_vab_max = vab_max
        cond_iab_min = rab_max * iab_min
        cond_iab_req = rab_max * iab_req
        cond_iab_max = rab_min * iab_max
        cond_vmn_min = vmn_min * rab_max / r_min
        cond_vmn_req = vmn_req * rab_max / r_min
        cond_vmn_max = vmn_max * rab_min / r_max
        cond_pab_min = np.sqrt(pab_min * rab_max)
        cond_pab_req = np.sqrt(pab_req * rab_max)
        cond_pab_max = np.sqrt(pab_max * rab_min)
        cond_mins = np.max([cond_vab_min, cond_iab_min, cond_vmn_min, cond_pab_min])
        cond_reqs = req_agg([cond_vab_req, cond_iab_req, cond_vmn_req, cond_pab_req])
        cond_maxs = np.min([cond_vab_max, cond_vmn_max, cond_iab_max, cond_pab_max])
        new_vab = np.min([np.max([cond_mins, cond_reqs]), cond_maxs])
        msg  = f'###      [ min ,  req ,  max ]   | cond       : [ min ,  req ,  max ] V ###\n'
        msg += f'### vab: [{vab_min:5.1f}, {vab_req:5.1f}, {vab_max:5.1f}] V | cond on vab: [{cond_vab_min:5.1f}, {cond_vab_req:5.1f}, {cond_vab_max:5.1f}] V ###\n'
        msg += f'### iab: [{iab_min:5.3f}, {iab_req:5.3f}, {iab_max:5.3f}] A | cond on vab: [{cond_iab_min:5.1f}, {cond_iab_req:5.1f}, {cond_iab_max:5.1f}] V ###\n'
        msg += f'### vmn: [{vmn_min:5.3f}, {vmn_req:5.3f}, {vmn_max:5.3f}] V | cond on vab: [{cond_vmn_min:5.1f}, {cond_vmn_req:5.1f}, {cond_vmn_max:5.1f}] V ###\n'
        msg += f'### pab: [{pab_min:5.3f}, {pab_req:5.3f}, {pab_max:5.3f}] W | cond on vab: [{cond_pab_min:5.1f}, {cond_pab_req:5.1f}, {cond_pab_max:5.1f}] V ###\n'
        msg += f'### agg: {req_agg.__name__}, rab: [{rab_min:7.1f}, {rab_max:7.1f}] ohm, r: [{r_min:7.1f}, {r_max:7.1f}] ohm   ###'
        print(msg)
        msg = f'### vab = min(max(max({[np.round(i, 2) for i in [cond_vab_min, cond_iab_min, cond_vmn_min, cond_pab_min]]}), {req_agg.__name__}({[np.round(i, 2) for i in [cond_vab_req, cond_iab_req, cond_vmn_req, cond_pab_req]]})), min({[np.round(i, 2) for i in [cond_vab_max, cond_iab_max, cond_vmn_max, cond_pab_max]]}))'
        msg += f' = min(max({cond_mins:5.3f}, {cond_reqs:5.3f}), {cond_maxs:5.3f})'
        msg += f' = min({np.max([cond_mins, cond_reqs]):5.3f}, {cond_maxs:5.3f})'
        msg += f' = {new_vab:5.3f} V ###'
        print(msg)
        self.exec_logger.debug(msg)
        msg = f'Rab: [{rab_min / 1000.:5.3f}, {rab_max / 1000:5.3f}] kOhm, R: [{r_min:4.1f}, {r_max:4.1f}] Ohm'
        self.exec_logger.debug(msg)
        self.exec_logger.debug(f'Selecting Vab : {new_vab:.2f} V.')
        return new_vab, rab_min, rab_max, r_min, r_max

    def compute_vab(self, vab_init=5., vab_min=None, vab_req=None, vab_max=None,
                    iab_min=None, iab_req=None, iab_max=None, vmn_min=None, vmn_req=None, vmn_max=None,
                    pab_min=None, pab_req=None, pab_max=None, min_agg=False, polarities=(1, -1), pulse_duration=0.1, delay=0.05,
                    diff_vab_lim=2.5, n_steps=4, n_sigma=2., filename=None, quad_id=0):
        """ Estimates best Vab voltage based on different strategies.
        In "vmax" and "vmin" strategies, we iteratively increase/decrease the vab while
        checking vmn < vmn_max, vmn > vmn_min and iab < iab_max. We do a maximum of n_steps
        and when the difference between the two steps is below diff_vab_lim or we
        reached the maximum number of steps, we return the vab found.

        Parameters
        ----------
        pulse_duration : float, optional
            Time in seconds for the pulse used to compute optimal Vab.
        vab_init : float, optional
            Voltage to apply for guessing the best voltage. 5 V applied
            by default. If strategy "constant" is chosen, constant voltage
            to applied is "vab".
        vab_max : float, optional
            Maximum injection voltage to apply to tx (used by all strategies).
        vmn_max : float, optional
            Maximum voltage target for rx (used by vmax strategy).
        vmn_min : float, optional
            Minimum voltage target for rx (used by vmin strategy).
        polarities : list of int, optional
            Polarity of the AB injection used to compute optimal Vab.
            Default is one positive, then one negative.
        p_max : float, optional
            Maximum power that the device can support/sustain.
        diff_vab_lim : float, optional
            Minimal change in vab between steps for continuing the search for
            optimal vab. If change between two steps is below the diff_vab_lim,
            we have found the optimal vab.
        n_steps : int, optional
            Number of steps to try to find optimal vab. Each step last at least
            injection_duration*len(polarities) seconds.

        Returns
        -------
        vab : float
            Proposed Vab according to the given strategy.
            :param vmn_min:
            :param vmn_max:
            :param iab_max:
        """

        # TODO: Optimise how to pass iab_max, vab_max, vmn_min
        # TODO: Update docstring
        # TODO: replace vmn_min and vmn_max by vmn_requested


        if not self.tx.pwr.voltage_adjustable:
            vab_opt = self.tx.pwr.voltage
            return vab_opt

        if vab_min is None: # TODO: Set within specs if out of specs
            vab_min = self.vab_min
        if vab_max is None:
            vab_max = self.vab_max
        if iab_min is None:
            iab_min = self.iab_min
        if iab_max is None:
            iab_max = self.iab_max
        if vmn_min is None:
            vmn_min = self.vmn_min
        if vmn_max is None:
            vmn_max = self.vmn_max
        if pab_min is None:
            pab_min = self.pab_min
        if pab_max is None:
            pab_max = self.pab_max

        vab_init = np.min([vab_init, vab_max])
        vab_opt = np.abs(vab_init)
        polarities = list(polarities)

        # Set gain at min
        self.rx.reset_gain()  # NOTE : is it the minimum because we are not measuring ?

        k = 0
        vab_list = np.zeros(n_steps + 1) * np.nan
        vab_list[k] = vab_init

        if self.pwr_state == 'off':
            self.pwr_state = 'on'

        # Switches on measuring LED
        self.tx.measuring = 'on'

        self.tx.voltage = vab_init
        if self.tx.pwr.pwr_state == 'off':
            self.tx.pwr.pwr_state = 'on'

        if 10. / self.rx.sampling_rate > pulse_duration:
            sampling_rate = 10. / pulse_duration  # TODO: check this...
        else:
            sampling_rate = self.rx.sampling_rate
        current, voltage = 0., 0.
        diff_vab = np.inf
        while (k < n_steps) and (diff_vab > diff_vab_lim) and (vab_list[k] < vab_max):
            self.exec_logger.event(
                f'OhmPiHardware\t_compute_vab_sleep\tbegin\t{datetime.datetime.utcnow()}')
            time.sleep(0.3)  # TODO: replace this by discharging DPS on resistor with relay on GPIO5
                             # (at least for strategy vmin,
                             # but might be useful in vmax when last vab too high...)
            self.exec_logger.event(
                f'OhmPiHardware\t_compute_vab_sleep\tend\t{datetime.datetime.utcnow()}')
            self._vab_pulses(vab_list[k], sampling_rate=sampling_rate,
                             durations=[pulse_duration, pulse_duration], polarities=polarities)
            new_vab, _, _, _, _ = self._find_vab(vab_list[k],
                                                 vab_req=vab_req, iab_req=iab_req, vmn_req=vmn_req, pab_req=pab_req,
                                                 vab_min=vab_min, vab_max=vab_max, iab_min=iab_min, iab_max=iab_max,
                                                 vmn_min=vmn_min, vmn_max=vmn_max, pab_min=pab_min, pab_max=pab_max,
                                                 min_agg=min_agg, n_sigma=n_sigma, delay=delay)
            diff_vab = np.abs(new_vab - vab_list[k])
            if diff_vab < diff_vab_lim:
                self.exec_logger.debug('Compute_vab stopped on vab increase too small')
            if filename is not None:
                os.makedirs(filename[:-4], exist_ok=True)
                readings = np.hstack((self.readings,np.ones((self.readings.shape[0], 1)) * vab_list[k]))
                np.save(os.path.join(filename[:-4], f'quad{quad_id}_step{k}.npy'), readings)
            k = k + 1
            vab_list[k] = new_vab
            if self.tx.pwr.voltage_adjustable:
                self.tx.voltage = vab_list[k]
        if k > n_steps:
            self.exec_logger.debug('Compute_vab stopped on maximum number of steps reached')
        vab_opt = vab_list[k]

        return vab_opt

    # def compute_vab(self, pulse_duration=0.1, strategy='vmax', vab=5., vab_max=None, vab_min=None,
    #                 iab_max=None, vmn_max=None, vmn_min=None, polarities=(1, -1), delay=0.05,
    #                 p_max=None, diff_vab_lim=2.5, n_steps=4, filename=None, quad_id=0):
    #     """ Estimates best Vab voltage based on different strategies.
    #     In "vmax" and "vmin" strategies, we iteratively increase/decrease the vab while
    #     checking vmn < vmn_max, vmn > vmn_min and iab < iab_max. We do a maximum of n_steps
    #     and when the difference between the two steps is below diff_vab_lim or we
    #     reached the maximum number of steps, we return the vab found.
    #
    #     Parameters
    #     ----------
    #     pulse_duration : float, optional
    #         Time in seconds for the pulse used to compute optimal Vab.
    #     strategy : str, optional
    #         Either:
    #         - vmax : compute Vab to reach a maximum Iab without exceeding vab_max or p_max
    #         - vmin : compute Vab to reach at least vmn_min
    #         - constant : apply given Vab, if vab > vab_max then strategy is changed to vmax
    #         - full_constant : apply given Vab, no checking with vmax (at your own risk!)
    #     vab : float, optional
    #         Voltage to apply for guessing the best voltage. 5 V applied
    #         by default. If strategy "constant" is chosen, constant voltage
    #         to applied is "vab".
    #     vab_max : float, optional
    #         Maximum injection voltage to apply to tx (used by all strategies).
    #     vmn_max : float, optional
    #         Maximum voltage target for rx (used by vmax strategy).
    #     vmn_min : float, optional
    #         Minimum voltage target for rx (used by vmin strategy).
    #     polarities : list of int, optional
    #         Polarity of the AB injection used to compute optimal Vab.
    #         Default is one positive, then one negative.
    #     p_max : float, optional
    #         Maximum power that the device can support/sustain.
    #     diff_vab_lim : float, optional
    #         Minimal change in vab between steps for continuing the search for
    #         optimal vab. If change between two steps is below the diff_vab_lim,
    #         we have found the optimal vab.
    #     n_steps : int, optional
    #         Number of steps to try to find optimal vab. Each step last at least
    #         injection_duration*len(polarities) seconds.
    #
    #     Returns
    #     -------
    #     vab : float
    #         Proposed Vab according to the given strategy.
    #         :param vmn_min:
    #         :param vmn_max:
    #         :param iab_max:
    #     """
    #
    #     # TODO: Optimise how to pass iab_max, vab_max, vmn_min
    #     # TODO: Update docstring
    #     # TODO: replace vmn_min and vmn_max by vmn_requested
    #
    #     vab_opt = np.abs(vab)
    #     polarities = list(polarities)
    #     if not self.tx.pwr.voltage_adjustable:
    #         vab_opt = self.tx.pwr.voltage
    #     else:
    #         if strategy == 'full_constant':
    #             return vab
    #         if vmn_max is None:
    #             vmn_max = self.rx._voltage_max / 1000.
    #         if iab_max is None:
    #             iab_max = self.iab_max
    #         if vmn_min is None:
    #             vmn_min = self.vmn_min
    #         if vab_max is None:
    #             vab_max = self.vab_max
    #         if vab_min is None:
    #             vab_min = vmn_max
    #         # print(f'Vmn max: {vmn_max}')
    #         if p_max is None:
    #             p_max = vab_max * iab_max
    #
    #         vab_max = np.abs(vab_max)
    #         vmn_min = np.abs(vmn_min)
    #
    #         # Set gain at min
    #         self.rx.reset_gain()  # NOTE : is it the minimum because we are not measuring ?
    #
    #         if vab >= vab_max:
    #             strategy = 'constant'
    #         vab = np.min([np.abs(vab), vab_max])
    #         if strategy == 'constant':
    #             vab_max = vab
    #             vab = vab * .9
    #             strategy = 'vmax'
    #
    #         k = 0
    #         vab_list = np.zeros(n_steps + 1) * np.nan
    #         vab_list[k] = vab
    #
    #         if self.pwr_state == 'off':
    #             self.pwr_state = 'on'
    #
    #         # Switches on measuring LED
    #         self.tx.measuring = 'on'
    #
    #         self.tx.voltage = vab
    #         if self.tx.pwr.pwr_state == 'off':
    #             self.tx.pwr.pwr_state = 'on'
    #
    #         if 1. / self.rx.sampling_rate > pulse_duration:
    #             sampling_rate = 1. / pulse_duration  # TODO: check this...
    #         else:
    #             sampling_rate = self.rx.sampling_rate
    #         current, voltage = 0., 0.
    #         diff_vab = np.inf
    #         if strategy == 'vmax' or strategy == 'vmin':
    #             while (k < n_steps) and (diff_vab > diff_vab_lim) and (vab_list[k] < vab_max):
    #                 self.exec_logger.event(
    #                     f'OhmPiHardware\t_compute_vab_sleep\tbegin\t{datetime.datetime.utcnow()}')
    #                 time.sleep(0.2)  # TODO: replace this by discharging DPS on resistor with relay on GPIO5
    #                                  # (at least for strategy vmin,
    #                                  # but might be useful in vmax when last vab too high...)
    #                 self.exec_logger.event(
    #                     f'OhmPiHardware\t_compute_vab_sleep\tend\t{datetime.datetime.utcnow()}')
    #                 if strategy == 'vmax':
    #                     vmn_min = vmn_max
    #                 vabs = []
    #                 self._vab_pulses(vab_list[k], sampling_rate=self.rx.sampling_rate,
    #                                  durations=[pulse_duration, pulse_duration], polarities=polarities)
    #                     # v = np.where((self.readings[:, 0] > delay) & (self.readings[:, 2] != 0) & (
    #                     #             self.readings[:, 1] == pulse))[0]  # NOTE : discard data acquired in the first x ms
    #                     yy = self.select_samples(delay=delay)
    #                     zz = np.where(self.readings[yy, 1] == pulse)[0]
    #                     v = yy[zz]
    #                     iab = self.readings[v, 3] / 1000.
    #                     vmn = np.abs(self.readings[v, 4] / 1000. * self.readings[v, 2])
    #                     new_vab = self._find_vab(vab_list[k], iab, vmn, p_max, vab_max, vab_min, iab_max, vmn_max, vmn_min)
    #                     diff_vab = np.abs(new_vab - vab_list[k])
    #                     vabs.append(new_vab)
    #                     # print(f'new_vab: {new_vab}, diff_vab: {diff_vab}\n')
    #                     if diff_vab < diff_vab_lim:
    #                         self.exec_logger.debug('Compute_vab stopped on vab increase too small')
    #                 if filename is not None:
    #                     os.makedirs(filename[:-4], exist_ok=True)
    #                     readings = np.hstack((self.readings,np.ones((self.readings.shape[0], 1)) * vab_list[k]))
    #                     np.save(os.path.join(filename[:-4], f'quad{quad_id}_step{k}.npy'), readings)
    #                 k = k + 1
    #                 vab_list[k] = np.min(vabs)
    #                 if self.tx.pwr.voltage_adjustable:
    #                     self.tx.voltage = vab_list[k]
    #             if k > n_steps:
    #                 self.exec_logger.debug('Compute_vab stopped on maximum number of steps reached')
    #             vab_opt = vab_list[k]
    #
    #     return vab_opt

    def discharge_pwr(self):
        if self.tx.pwr.voltage_adjustable:
            # TODO: implement strategy to discharge pwr based on hardware version => variable in TX should tell if it can discharge the pwr or not
            ### if discharge relay manually add on mb_2024_0_2, then should not activate AB relays but simply wait for automatic discharge
            ### if mb_2024_1_X then TX should handle the pwr discharge

            # time.sleep(1.0)
            self.tx.discharge_pwr()

    def _plot_readings(self, save_fig=False, filename=None):
        # Plot graphs
        flag = False
        if self.sp is None:
            flag = True
            self.exec_logger.info('self.sp is None, setting it to 0')
            self.sp = 0
        warnings.filterwarnings("ignore", category=DeprecationWarning)
        fig, ax = plt.subplots(nrows=5, sharex=True)
        ax[0].plot(self.readings[:, 0], self.readings[:, 3], '-r', marker='.', label='iab')
        ax[0].set_ylabel('Iab [mA]')
        ax[1].plot(self.readings[:, 0], self.readings[:, 4] - self.sp, '-b', marker='.', label='vmn')
        ax[1].set_ylabel('Vmn [mV]')
        ax[2].plot(self.readings[:, 0], self.readings[:, 2], '-g', marker='.', label='polarity')
        ax[2].set_ylabel('polarity [-]')
        v = self.readings[:, 2] != 0
        ax[3].plot(self.readings[v, 0], (self.readings[v, 2] * (self.readings[v, 4] - self.sp)) / self.readings[v, 3],
                   '-m', marker='.', label='R [ohm]')
        ax[3].set_ylabel('R [ohm]')
        ax[4].plot(self.readings[v, 0], np.ones_like(self.readings[v, 0]) * self.sp, '-k', marker='.', label='SP [mV]')
        ax[4].set_ylabel('SP [mV]')
        if flag:  # if it was None, we put it back to None to not interfere with the rest
            self.sp = None
        # fig.legend()
        if save_fig:
            if filename is None:
                fig.savefig(f'figures/test.png')
            else:
                fig.savefig(filename)
        else:
            plt.show()
        warnings.resetwarnings()

    def calibrate_rx_bias(self):
        self.rx.bias += (np.mean(self.readings[self.readings[:, 2] == 1, 4])
                         + np.mean(self.readings[self.readings[:, 2] == -1, 4])) / 2.

    def vab_square_wave(self, vab, cycle_duration, sampling_rate=None, cycles=3, polarity=1, duty_cycle=1.,
                        append=False):
        """Performs a Vab injection following a square wave and records full waveform data. Calls in function Vab_pulses.

        Parameters
        ----------
        vab: float
            Injection voltage [V]
        cycle_duration: float
            Duration of one cycle within the square wave (in seconds)
        sampling_rate: float, None Default None
            Sampling rate for Rx readings
        cycles: integer, Default: 3
            Number of cycles
        polarity: 1, 0 , -1
            Starting polarity
        duty_cycle: float (0 to 1)
            Duty cycle of injection wave
        append: bool, optional
            Default: False
        """
        self.exec_logger.event(f'OhmPiHardware\tvab_square_wave\tbegin\t{datetime.datetime.utcnow()}')
        switch_pwr_off, switch_tx_pwr_off = False, False
        # switches tx pwr on if needed (relays switching dps on and off)
        if self.pwr_state == 'off':
            self.pwr_state = 'on'
            switch_tx_pwr_off = True

        # Switches on measuring LED
        if self.tx.measuring == 'off':
            self.tx.measuring = 'on'

        if self.tx.pwr.pwr_state == 'off':
            self.tx.pwr.pwr_state = 'on'
            switch_pwr_off = True

        self._gain_auto(vab=vab)
        assert 0. <= duty_cycle <= 1.
        if duty_cycle < 1.:
            durations = [cycle_duration / 2 * duty_cycle, cycle_duration / 2 * (1. - duty_cycle)] * 2 * cycles
            pol = [-int(polarity * np.heaviside(i % 2, -1.)) for i in range(2 * cycles)]
            # pol = [-int(self.tx.polarity * np.heaviside(i % 2, -1.)) for i in range(2 * cycles)]
            polarities = [0] * (len(pol) * 2)
            polarities[0::2] = pol
        else:
            durations = [cycle_duration / 2] * 2 * cycles
            polarities = [-int(polarity * np.heaviside(i % 2, -1.)) for i in range(2 * cycles)]
        self._vab_pulses(vab, durations, sampling_rate, polarities=polarities, append=append)
        self.exec_logger.event(f'OhmPiHardware\tvab_square_wave\tend\t{datetime.datetime.utcnow()}')
        if switch_pwr_off:
            self.tx.pwr.pwr_state = 'off'
        if switch_tx_pwr_off:
            self.pwr_state = 'off'
        # Switches off measuring LED
        self.tx.measuring = 'off'

    def _vab_pulse(self, vab=None, duration=1., sampling_rate=None, polarity=1, append=False):
        """ Gets VMN and IAB from a single voltage pulse
        """
        # self.tx.polarity = polarity
        if sampling_rate is None:
            sampling_rate = self.sampling_rate
        if self.tx.pwr.voltage_adjustable:
            if self.tx.voltage != vab:
                self.tx.voltage = vab
        else:
            vab = self.tx.voltage

        # switches dps pwr on if needed
        switch_pwr_off = False
        if self.tx.pwr.pwr_state == 'off':
            self.tx.pwr.pwr_state = 'on'
            switch_pwr_off = True
        pulse_only = False

        # reads current and voltage during the pulse
        injection = Thread(target=self._inject, kwargs={'injection_duration': duration, 'polarity': polarity})
        readings = Thread(target=self._read_values, kwargs={'sampling_rate': sampling_rate, 'append': append})
        readings.start()
        injection.start()
        readings.join()
        injection.join()
        self.tx.polarity = 0  # TODO: is this necessary?
        if switch_pwr_off:
            self.tx.pwr.pwr_state = 'off'

    def _vab_pulses(self, vab, durations, sampling_rate, polarities=None, append=False):
        switch_pwr_off, switch_tx_pwr_off = False, False

        # switches tx pwr on if needed (relays switching dps on and off)
        if self.pwr_state == 'off':
            self.pwr_state = 'on'
            switch_tx_pwr_off = True
        n_pulses = len(durations)
        self.exec_logger.debug(f'n_pulses: {n_pulses}')
        if self.tx.pwr.voltage_adjustable:
            self.tx.voltage = vab
        else:
            vab = self.tx.voltage

        # switches dps pwr on if needed
        if self.tx.pwr.pwr_state == 'off':
            self.tx.pwr.pwr_state = 'on'
            switch_pwr_off = True

        if sampling_rate is None:
            sampling_rate = self.sampling_rate
        if polarities is not None:
            assert len(polarities) == n_pulses
        else:
            polarities = [-int(self.tx.polarity * np.heaviside(i % 2, -1.)) for i in
                          range(n_pulses)]  # TODO: this doesn't work if tx.polarity=0 which is the case at init...
        if not append:
            self._clear_values()
            self.sp = None  # re-initialise SP before new Vab_pulses
        for i in range(n_pulses):
            self._vab_pulse(vab=vab, duration=durations[i], sampling_rate=sampling_rate, polarity=polarities[i],
                            append=True)
        if switch_pwr_off:
            self.tx.pwr.pwr_state = 'off'
        if switch_tx_pwr_off:
            self.pwr_state = 'off'

    def switch_mux(self, electrodes, roles=None, state='off', **kwargs):
        """Switches on multiplexer relays for given quadrupole.

        Parameters
        ----------
        electrodes : list
            List of integers representing the electrode ids.
        roles : list, optional
            List of roles of electrodes, optional
        state : str, optional
            Either 'on' or 'off'.
        """
        self.exec_logger.event(f'OhmPiHardware\tswitch_mux\tbegin\t{datetime.datetime.utcnow()}')
        status = True
        if roles is None:
            roles = ['A', 'B', 'M', 'N']
        if len(electrodes) == len(roles):
            # TODO: Check that we don't set incompatible roles to the same electrode
            elec_dict = {i: [] for i in roles}
            mux_workers = []
            for idx, elec in enumerate(electrodes):
                elec_dict[roles[idx]].append(elec)
                try:
                    mux = self._cabling[(elec, roles[idx])][0]
                    if mux not in mux_workers:
                        mux_workers.append(mux)
                except KeyError:
                    self.exec_logger.debug(f'Unable to switch {state} ({elec}, {roles[idx]})'
                                           f': not in cabling and will be ignored...')
                    status = False
            if status:
                mux_workers = list(set(mux_workers))
                b = Barrier(len(mux_workers) + 1)
                self.mux_barrier = b
                for idx, mux in enumerate(mux_workers):
                    # Create a new thread to perform some work
                    self.mux_boards[mux].barrier = b
                    kwargs.update({'elec_dict': elec_dict, 'state': state})
                    mux_workers[idx] = Thread(target=self.mux_boards[mux].switch,
                                              kwargs=kwargs)  # TODO: handle minimum delay between two relays activation (to avoid lagging during test_mux at high speed)
                    mux_workers[idx].start()
                try:
                    self.mux_barrier.wait()
                    for mux_worker in mux_workers:
                        mux_worker.join()
                except BrokenBarrierError:
                    self.exec_logger.warning('Switching aborted')
                    status = False
        else:
            self.exec_logger.error(
                f'Unable to switch {state} electrodes: number of electrodes and number of roles do not match!')
            status = False
        self.exec_logger.event(f'OhmPiHardware\tswitch_mux\tend\t{datetime.datetime.utcnow()}')
        return status

    def test_mux(self, channel=None, activation_time=1.0):  # TODO: add test in reverse order on each mux board
        """Interactive method to test the multiplexer.

        Parameters
        ----------
        channel : tuple, optional
            (electrode_nr, role) to test.
        activation_time : float, optional
            Time in seconds during which the relays are activated.
        """
        self.reset_mux()

        if channel is not None:
            try:
                electrodes = [int(channel[0])]
                roles = [channel[1]]
            except Exception as e:
                self.exec_logger.error(f'Unable to parse channel: {e}')
                return
            self.switch_mux(electrodes, roles, state='on')
            time.sleep(activation_time)
            self.switch_mux(electrodes, roles, state='off')
        else:
            list_of_muxes = [i for i in self.mux_boards.keys()]
            list_of_muxes.sort()
            for m_id in list_of_muxes:
                for c in self.mux_boards[m_id].cabling.keys():
                    self.exec_logger.info(f'Testing electrode {c[0]} with role {c[1]}.')
                    self.switch_mux(electrodes=[c[0]], roles=[c[1]], state='on')
                    time.sleep(activation_time)
                    self.switch_mux(electrodes=[c[0]], roles=[c[1]], state='off')
            # for c in self._cabling.keys():
            #     self.exec_logger.info(f'Testing electrode {c[0]} with role {c[1]}.')
            #     self.switch_mux(electrodes=[c[0]], roles=[c[1]], state='on')
            #     time.sleep(activation_time)
            #     self.switch_mux(electrodes=[c[0]], roles=[c[1]], state='off')
        self.exec_logger.info('Test finished.')

    def reset_mux(self):
        """Switches off all multiplexer relays.
        """

        self.exec_logger.debug('Resetting all mux boards ...')
        self.exec_logger.event(f'OhmPiHardware\treset_mux\tbegin\t{datetime.datetime.utcnow()}')
        for mux_id, mux in self.mux_boards.items():  # noqa
            self.exec_logger.debug(f'Resetting {mux_id}.')
            mux.reset()
        self.exec_logger.event(f'OhmPiHardware\treset_mux\tend\t{datetime.datetime.utcnow()}')<|MERGE_RESOLUTION|>--- conflicted
+++ resolved
@@ -88,14 +88,10 @@
                                        (np.inf,
                                         [MUX_CONFIG[i].pop('voltage_max', np.inf) for i in MUX_CONFIG.keys()])))])
 
-<<<<<<< HEAD
         self.vmn_min = RX_CONFIG['voltage_min'] / 1000.  # V  #TODO: Should be changed to V in RX specs
         self.vmn_max = RX_CONFIG['voltage_max'] / 1000.  # V  #TODO: Should be changed to V in RX specs
 
         # TODO: should replace voltage_max and voltage_min by vab_max and vmn_min...
-=======
-        self.vmn_min = RX_CONFIG['voltage_min']
->>>>>>> e7006a56
         self.sampling_rate = RX_CONFIG['sampling_rate']
 
         # Main Controller initialization
@@ -716,157 +712,6 @@
 
         return vab_opt
 
-    # def compute_vab(self, pulse_duration=0.1, strategy='vmax', vab=5., vab_max=None, vab_min=None,
-    #                 iab_max=None, vmn_max=None, vmn_min=None, polarities=(1, -1), delay=0.05,
-    #                 p_max=None, diff_vab_lim=2.5, n_steps=4, filename=None, quad_id=0):
-    #     """ Estimates best Vab voltage based on different strategies.
-    #     In "vmax" and "vmin" strategies, we iteratively increase/decrease the vab while
-    #     checking vmn < vmn_max, vmn > vmn_min and iab < iab_max. We do a maximum of n_steps
-    #     and when the difference between the two steps is below diff_vab_lim or we
-    #     reached the maximum number of steps, we return the vab found.
-    #
-    #     Parameters
-    #     ----------
-    #     pulse_duration : float, optional
-    #         Time in seconds for the pulse used to compute optimal Vab.
-    #     strategy : str, optional
-    #         Either:
-    #         - vmax : compute Vab to reach a maximum Iab without exceeding vab_max or p_max
-    #         - vmin : compute Vab to reach at least vmn_min
-    #         - constant : apply given Vab, if vab > vab_max then strategy is changed to vmax
-    #         - full_constant : apply given Vab, no checking with vmax (at your own risk!)
-    #     vab : float, optional
-    #         Voltage to apply for guessing the best voltage. 5 V applied
-    #         by default. If strategy "constant" is chosen, constant voltage
-    #         to applied is "vab".
-    #     vab_max : float, optional
-    #         Maximum injection voltage to apply to tx (used by all strategies).
-    #     vmn_max : float, optional
-    #         Maximum voltage target for rx (used by vmax strategy).
-    #     vmn_min : float, optional
-    #         Minimum voltage target for rx (used by vmin strategy).
-    #     polarities : list of int, optional
-    #         Polarity of the AB injection used to compute optimal Vab.
-    #         Default is one positive, then one negative.
-    #     p_max : float, optional
-    #         Maximum power that the device can support/sustain.
-    #     diff_vab_lim : float, optional
-    #         Minimal change in vab between steps for continuing the search for
-    #         optimal vab. If change between two steps is below the diff_vab_lim,
-    #         we have found the optimal vab.
-    #     n_steps : int, optional
-    #         Number of steps to try to find optimal vab. Each step last at least
-    #         injection_duration*len(polarities) seconds.
-    #
-    #     Returns
-    #     -------
-    #     vab : float
-    #         Proposed Vab according to the given strategy.
-    #         :param vmn_min:
-    #         :param vmn_max:
-    #         :param iab_max:
-    #     """
-    #
-    #     # TODO: Optimise how to pass iab_max, vab_max, vmn_min
-    #     # TODO: Update docstring
-    #     # TODO: replace vmn_min and vmn_max by vmn_requested
-    #
-    #     vab_opt = np.abs(vab)
-    #     polarities = list(polarities)
-    #     if not self.tx.pwr.voltage_adjustable:
-    #         vab_opt = self.tx.pwr.voltage
-    #     else:
-    #         if strategy == 'full_constant':
-    #             return vab
-    #         if vmn_max is None:
-    #             vmn_max = self.rx._voltage_max / 1000.
-    #         if iab_max is None:
-    #             iab_max = self.iab_max
-    #         if vmn_min is None:
-    #             vmn_min = self.vmn_min
-    #         if vab_max is None:
-    #             vab_max = self.vab_max
-    #         if vab_min is None:
-    #             vab_min = vmn_max
-    #         # print(f'Vmn max: {vmn_max}')
-    #         if p_max is None:
-    #             p_max = vab_max * iab_max
-    #
-    #         vab_max = np.abs(vab_max)
-    #         vmn_min = np.abs(vmn_min)
-    #
-    #         # Set gain at min
-    #         self.rx.reset_gain()  # NOTE : is it the minimum because we are not measuring ?
-    #
-    #         if vab >= vab_max:
-    #             strategy = 'constant'
-    #         vab = np.min([np.abs(vab), vab_max])
-    #         if strategy == 'constant':
-    #             vab_max = vab
-    #             vab = vab * .9
-    #             strategy = 'vmax'
-    #
-    #         k = 0
-    #         vab_list = np.zeros(n_steps + 1) * np.nan
-    #         vab_list[k] = vab
-    #
-    #         if self.pwr_state == 'off':
-    #             self.pwr_state = 'on'
-    #
-    #         # Switches on measuring LED
-    #         self.tx.measuring = 'on'
-    #
-    #         self.tx.voltage = vab
-    #         if self.tx.pwr.pwr_state == 'off':
-    #             self.tx.pwr.pwr_state = 'on'
-    #
-    #         if 1. / self.rx.sampling_rate > pulse_duration:
-    #             sampling_rate = 1. / pulse_duration  # TODO: check this...
-    #         else:
-    #             sampling_rate = self.rx.sampling_rate
-    #         current, voltage = 0., 0.
-    #         diff_vab = np.inf
-    #         if strategy == 'vmax' or strategy == 'vmin':
-    #             while (k < n_steps) and (diff_vab > diff_vab_lim) and (vab_list[k] < vab_max):
-    #                 self.exec_logger.event(
-    #                     f'OhmPiHardware\t_compute_vab_sleep\tbegin\t{datetime.datetime.utcnow()}')
-    #                 time.sleep(0.2)  # TODO: replace this by discharging DPS on resistor with relay on GPIO5
-    #                                  # (at least for strategy vmin,
-    #                                  # but might be useful in vmax when last vab too high...)
-    #                 self.exec_logger.event(
-    #                     f'OhmPiHardware\t_compute_vab_sleep\tend\t{datetime.datetime.utcnow()}')
-    #                 if strategy == 'vmax':
-    #                     vmn_min = vmn_max
-    #                 vabs = []
-    #                 self._vab_pulses(vab_list[k], sampling_rate=self.rx.sampling_rate,
-    #                                  durations=[pulse_duration, pulse_duration], polarities=polarities)
-    #                     # v = np.where((self.readings[:, 0] > delay) & (self.readings[:, 2] != 0) & (
-    #                     #             self.readings[:, 1] == pulse))[0]  # NOTE : discard data acquired in the first x ms
-    #                     yy = self.select_samples(delay=delay)
-    #                     zz = np.where(self.readings[yy, 1] == pulse)[0]
-    #                     v = yy[zz]
-    #                     iab = self.readings[v, 3] / 1000.
-    #                     vmn = np.abs(self.readings[v, 4] / 1000. * self.readings[v, 2])
-    #                     new_vab = self._find_vab(vab_list[k], iab, vmn, p_max, vab_max, vab_min, iab_max, vmn_max, vmn_min)
-    #                     diff_vab = np.abs(new_vab - vab_list[k])
-    #                     vabs.append(new_vab)
-    #                     # print(f'new_vab: {new_vab}, diff_vab: {diff_vab}\n')
-    #                     if diff_vab < diff_vab_lim:
-    #                         self.exec_logger.debug('Compute_vab stopped on vab increase too small')
-    #                 if filename is not None:
-    #                     os.makedirs(filename[:-4], exist_ok=True)
-    #                     readings = np.hstack((self.readings,np.ones((self.readings.shape[0], 1)) * vab_list[k]))
-    #                     np.save(os.path.join(filename[:-4], f'quad{quad_id}_step{k}.npy'), readings)
-    #                 k = k + 1
-    #                 vab_list[k] = np.min(vabs)
-    #                 if self.tx.pwr.voltage_adjustable:
-    #                     self.tx.voltage = vab_list[k]
-    #             if k > n_steps:
-    #                 self.exec_logger.debug('Compute_vab stopped on maximum number of steps reached')
-    #             vab_opt = vab_list[k]
-    #
-    #     return vab_opt
-
     def discharge_pwr(self):
         if self.tx.pwr.voltage_adjustable:
             # TODO: implement strategy to discharge pwr based on hardware version => variable in TX should tell if it can discharge the pwr or not
