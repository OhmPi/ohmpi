--- conflicted
+++ resolved
@@ -27,21 +27,6 @@
 }  # TODO: add a dictionary with INA models and associated gain values
 
 HARDWARE_CONFIG = {
-<<<<<<< HEAD
-    'ctl': {'model' : 'dummy_ctl'
-                   },
-    'tx' : {'model' : 'dummy_tx',
-             'current_max': 4800 / 50 / 2,  # Maximum current mA
-             'r_shunt': 2,  # Shunt resistance in Ohms
-             'low_battery': 12.  # Volts
-            },
-    'rx' : {'model': 'dummy_rx',
-            },
-    'mux': {'model' : 'dummy_mux',
-             'max_elec': 64,
-             'voltage_max' : 100,
-             'current_max' : 3
-=======
     'ctl': {'model' : 'dummy_ctl'},
     'pwr': {'model': 'pwr_batt', 'voltage': 12., 'interface_name': 'none'},
     'tx':  {'model': 'dummy_tx',
@@ -84,17 +69,12 @@
              'default': {'interface_name': 'i2c',
                          'voltage_max': 12.,
                          'current_max': 3.}
->>>>>>> 8605dbcd
             }
 }
 # SET THE LOGGING LEVELS, MQTT BROKERS AND MQTT OPTIONS ACCORDING TO YOUR NEEDS
 # Execution logging configuration
 EXEC_LOGGING_CONFIG = {
-<<<<<<< HEAD
-    'logging_level': logging.INFO,
-=======
     'logging_level': logging.INFO,  # TODO: set logging level back to INFO
->>>>>>> 8605dbcd
     'log_file_logging_level': logging.DEBUG,
     'logging_to_console': True,
     'file_name': f'exec{logging_suffix}.log',
