--- conflicted
+++ resolved
@@ -27,17 +27,10 @@
              'interface_name': 'i2c'
             },
     'rx':  {'model': 'mb_2024_0_2',
-<<<<<<< HEAD
-             'latency': 0.010,  # latency in seconds in continuous mode
-             'sampling_rate': 200,  # number of samples per second
-             'interface_name': 'i2c'
-            },
-=======
                  'latency': 0.010,  # latency in seconds in continuous mode
                  'sampling_rate': 200,  # number of samples per second
                  'interface_name': 'i2c',
                 },
->>>>>>> 80a05055
     'mux': {'boards':
                 {'mux_A':
                      {'model': 'mux_2023_0_X',
@@ -61,20 +54,11 @@
                       'electrodes': range(1, 65),
                       }
                  },
-<<<<<<< HEAD
-             'default': {'interface_name': 'i2c_ext',
-                         'voltage_max': 50.,
-                         'current_max': 3.}
-            }
-    }
-
-=======
-            'default': {'interface_name': 'i2c_ext',
+            'default': {'interface_name': 'i2c',
                              'voltage_max': 50.,
                              'current_max': 3.}
                 }
 }
->>>>>>> 80a05055
 # SET THE LOGGING LEVELS, MQTT BROKERS AND MQTT OPTIONS ACCORDING TO YOUR NEEDS
 # Execution logging configuration
 EXEC_LOGGING_CONFIG = {
