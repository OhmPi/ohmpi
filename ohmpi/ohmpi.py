--- conflicted
+++ resolved
@@ -177,7 +177,6 @@
         
         # TODO need to make all the full data of the same size (pre-populate
         # readings with NaN in hardware_system.OhmPiHardware.read_values())
-<<<<<<< HEAD
         if fw_in_zip:
             fw_filename = filename.replace('.csv', '_fw.csv')
             if not os.path.exists(fw_filename):  # new file, write headers first
@@ -196,10 +195,6 @@
 
         if fw_in_csv:
             d = last_measurement['fulldata']
-=======
-        if 'full_waveform' in last_measurement:
-            d = last_measurement['full_waveform']
->>>>>>> de27ca1e
             n = d.shape[0]
             if n > 1:
                 idic = dict(zip(['i' + str(i) for i in range(n)], d[:, 0]))
