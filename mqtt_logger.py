--- conflicted
+++ resolved
@@ -51,13 +51,8 @@
         cleanly.
         """
         msg = self.format(record)
-<<<<<<< HEAD
-
-        publish.single(self.topic, msg, self.qos, self.retain,
-=======
         try:
             publish.single(self.topic, msg, self.qos, self.retain,
->>>>>>> 64f280b8
                        hostname=self.hostname, port=self.port,
                        client_id=self.client_id, keepalive=self.keepalive,
                        will=self.will, auth=self.auth, tls=self.tls,
