--- conflicted
+++ resolved
@@ -49,37 +49,21 @@
     k = OhmPi()
     #A, B, M, N = (32, 29, 31, 30)
     k.reset_mux()
-<<<<<<< HEAD
-    k._hw.switch_mux([A, B, M, N], state='on')
-    k._hw.vab_square_wave(12.,1., cycles=2)
-    k._hw.switch_mux([A, B, M, N], state='off')
-=======
     #k._hw.switch_mux([A, B, M, N], state='on')
     #k._hw.vab_square_wave(12.,1., cycles=2)
     #k._hw.switch_mux([A, B, M, N], state='off')
->>>>>>> 82b3c038
     #k._hw.calibrate_rx_bias()  # electrodes 1 4 2 3 should be connected to a reference circuit
     #k._hw.rx._bias = -1.38
     #print(f'Resistance: {k._hw.last_rho :.2f} ohm, dev. {k._hw.last_dev:.2f} %, rx bias: {k._hw.rx._bias:.2f} mV')
     # k._hw._plot_readings()
-<<<<<<< HEAD
-    # A, B, M, N = (28, 25, 27, 26)
-=======
     A, B, M, N = (28, 25, 27, 26)
->>>>>>> 82b3c038
     # k._hw.switch_mux([A, B, M, N], state='on')
     # k._hw.vab_square_wave(12., cycle_duration=10., cycles=3)
     # k._hw.switch_mux([A, B, M, N], state='off')
     # print(f'OhmPiHardware Resistance: {k._hw.last_rho :.2f} ohm, dev. {k._hw.last_dev:.2f} %, rx bias: {k._hw.rx._bias:.2f} mV')
-<<<<<<< HEAD
-    k._hw._plot_readings()
-    print('using OhmPi')
-    d = k.run_measurement([A, B, M, N], injection_duration=1., nb_stack=4, duty_cycle=0.5)
-=======
     # k._hw._plot_readings()
     print('using OhmPi')
     d = k.run_measurement([A, B, M, N], injection_duration=1., nb_stack=2, duty_cycle=0.5)
->>>>>>> 82b3c038
     print(d)
     #k._hw._plot_readings()
     print(f'OhmPiHardware: Resistance: {k._hw.last_rho :.2f} ohm, dev. {k._hw.last_dev:.2f} %, sp: {k._hw.sp:.2f} mV, rx bias: {k._hw.rx._bias:.2f} mV')
