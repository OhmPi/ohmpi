# -*- coding: utf-8 -*-
"""
created on January 6, 2020.
Updates May 2022, Oct 2022.
Ohmpi.py is a program to control a low-cost and open hardware resistivity meter OhmPi that has been developed by
Rémi CLEMENT (INRAE), Vivien DUBOIS (INRAE), Hélène GUYARD (IGE), Nicolas FORQUET (INRAE), Yannick FARGIER (IFSTTAR)
Olivier KAUFMANN (UMONS), Arnaud WATELET (UMONS) and Guillaume BLANCHY (FNRS/ULiege).
"""

import os
from utils import get_platform
import json
import warnings
from copy import deepcopy
import numpy as np
import csv
import time
from io import StringIO
from datetime import datetime
from termcolor import colored
import threading
from logging_setup import setup_loggers
from config import MQTT_CONTROL_CONFIG, OHMPI_CONFIG, EXEC_LOGGING_CONFIG
from logging import DEBUG

# finish import (done only when class is instantiated as some libs are only available on arm64 platform)
try:
    import board  # noqa
    import busio  # noqa
    import adafruit_tca9548a  # noqa
    import adafruit_ads1x15.ads1115 as ads  # noqa
    from adafruit_ads1x15.analog_in import AnalogIn  # noqa
    from adafruit_mcp230xx.mcp23008 import MCP23008  # noqa
    from adafruit_mcp230xx.mcp23017 import MCP23017  # noqa
    import digitalio  # noqa
    from digitalio import Direction  # noqa
    from gpiozero import CPUTemperature  # noqa
    import minimalmodbus
    arm64_imports = True
except ImportError as error:
    if EXEC_LOGGING_CONFIG['logging_level'] == DEBUG:
        print(colored(f'Import error: {error}', 'yellow'))
    arm64_imports = False
except Exception as error:
    print(colored(f'Unexpected error: {error}', 'red'))
    exit()


class OhmPi(object):
    """ OhmPi class.
    """

    def __init__(self, settings=None, sequence=None, use_mux=False, mqtt=True, on_pi=None, idps=False):
        """Constructs the ohmpi object

        Parameters
        ----------
        settings:

        sequence:

        use_mux:
            if True use the multiplexor to select active electrodes
        mqtt: bool, defaut: True
            if True publish on mqtt topics while logging, otherwise use other loggers only
        on_pi: bool,None default: None
            if None, the platform on which the class is instantiated is determined to set on_pi to either True or False.
            if False the behaviour of an ohmpi will be partially emulated and return random data.
        idps:
            if true uses the DPS
        """

        if on_pi is None:
            _, on_pi = get_platform()

        self._sequence = sequence
        self.use_mux = use_mux
        self.on_pi = on_pi  # True if run from the RaspberryPi with the hardware, otherwise False for random data
        self.status = 'idle'  # either running or idle
        self.thread = None  # contains the handle for the thread taking the measurement

        # set loggers
        config_exec_logger, _, config_data_logger, _, _, msg = setup_loggers(mqtt=mqtt)  # TODO: add SOH
        self.data_logger = config_data_logger
        self.exec_logger = config_exec_logger
        self.soh_logger = None  # TODO: Implement the SOH logger
        print(msg)

        # read in hardware parameters (config.py)
        self._read_hardware_config()

        # default acquisition settings
        self.settings = {
            'injection_duration': 0.2,
            'nb_meas': 1,
            'sequence_delay': 1,
            'nb_stack': 1,
            'export_path': 'data/measurement.csv'
        }
        # read in acquisition settings
        if settings is not None:
            self.update_settings(settings)

        self.exec_logger.debug('Initialized with settings:' + str(self.settings))

        # read quadrupole sequence
        if sequence is not None:
            self.load_sequence(sequence)

        self.idps = idps  # flag to use dps for injection or not

        # connect to components on the OhmPi board
        if self.on_pi:
            # activation of I2C protocol
            self.i2c = busio.I2C(board.SCL, board.SDA)  # noqa

            # I2C connexion to MCP23008, for current injection
            self.mcp = MCP23008(self.i2c, address=0x20)

            # ADS1115 for current measurement (AB)
            self.ads_current_address = 0x48
            self.ads_current = ads.ADS1115(self.i2c, gain=2 / 3, data_rate=860, address=self.ads_current_address)

            # ADS1115 for voltage measurement (MN)
            self.ads_voltage_address = 0x49
            self.ads_voltage = ads.ADS1115(self.i2c, gain=2 / 3, data_rate=860, address=self.ads_voltage_address)

            # current injection module
            if self.idps:
                self.DPS = minimalmodbus.Instrument(port='/dev/ttyUSB0', slaveaddress=1)  # port name, address (decimal)
                self.DPS.serial.baudrate = 9600                      # Baud rate 9600 as listed in doc
                self.DPS.serial.bytesize = 8                         #
                self.DPS.serial.timeout = 1                         # greater than 0.5 for it to work
                self.DPS.debug = False                               #
                self.DPS.serial.parity = 'N'                       # No parity
                self.DPS.mode = minimalmodbus.MODE_RTU    # RTU mode
                self.DPS.write_register(0x0001, 40, 0)   # max current allowed (36 mA for relays)
                # (last number) 0 is for mA, 3 is for A

            # injection courant and measure (TODO check if it works, otherwise back in run_measurement())
            self.pin0 = self.mcp.get_pin(0)
            self.pin0.direction = Direction.OUTPUT
            self.pin0.value = False
            self.pin1 = self.mcp.get_pin(1)
            self.pin1.direction = Direction.OUTPUT
            self.pin1.value = False

        # set controller
        self.mqtt = mqtt
        self.cmd_id = None
        if self.mqtt:
            import paho.mqtt.client as mqtt_client
            import paho.mqtt.publish as publish

            self.exec_logger.debug(f"Connecting to control topic {MQTT_CONTROL_CONFIG['ctrl_topic']}"
                                   f" on {MQTT_CONTROL_CONFIG['hostname']} broker")

            def connect_mqtt() -> mqtt_client:
                def on_connect(client, userdata, flags, rc):
                    if rc == 0:
                        self.exec_logger.debug(f"Successfully connected to control broker:"
                                               f" {MQTT_CONTROL_CONFIG['hostname']}")
                    else:
                        self.exec_logger.warning(f'Failed to connect to control broker. Return code : {rc}')

                client = mqtt_client.Client(f"ohmpi_{OHMPI_CONFIG['id']}_listener", clean_session=False)
                client.username_pw_set(MQTT_CONTROL_CONFIG['auth'].get('username'),
                                       MQTT_CONTROL_CONFIG['auth']['password'])
                client.on_connect = on_connect
                client.connect(MQTT_CONTROL_CONFIG['hostname'], MQTT_CONTROL_CONFIG['port'])
                return client
            try:
                self.exec_logger.debug(f"Connecting to control broker: {MQTT_CONTROL_CONFIG['hostname']}")
                self.controller = connect_mqtt()
            except Exception as e:
                self.exec_logger.debug(f'Unable to connect control broker: {e}')
                self.controller = None
            if self.controller is not None:
                self.exec_logger.debug(f"Subscribing to control topic {MQTT_CONTROL_CONFIG['ctrl_topic']}")
                try:
                    self.controller.subscribe(MQTT_CONTROL_CONFIG['ctrl_topic'], MQTT_CONTROL_CONFIG['qos'])

                    msg = f"Subscribed to control topic {MQTT_CONTROL_CONFIG['ctrl_topic']}" \
                          f" on {MQTT_CONTROL_CONFIG['hostname']} broker"
                    self.exec_logger.debug(msg)
                    print(colored(f'\u2611 {msg}', 'blue'))
                except Exception as e:
                    self.exec_logger.warning(f'Unable to subscribe to control topic : {e}')
                    self.controller = None
                publisher_config = MQTT_CONTROL_CONFIG.copy()
                publisher_config['topic'] = MQTT_CONTROL_CONFIG['ctrl_topic']
                publisher_config.pop('ctrl_topic')

                def on_message(client, userdata, message):
                    print(message.payload.decode('utf-8'))
                    command = message.payload.decode('utf-8')
                    dic = json.loads(command)
                    if dic['cmd_id'] != self.cmd_id:
                        self.cmd_id = dic['cmd_id']
                        self.exec_logger.debug(f'Received command {command}')
                        # payload = json.dumps({'cmd_id': dic['cmd_id'], 'reply': 'ok'})
                        # publish.single(payload=payload, **publisher_config)
                        self._process_commands(command)

                self.controller.on_message = on_message
            else:
                self.controller = None
                self.exec_logger.warning('No connection to control broker.'
                                         ' Use python/ipython to interact with OhmPi object...')

    @property
    def sequence(self):
        """Gets sequence"""
        if self._sequence is not None:
            assert isinstance(self._sequence, np.ndarray)
        return self._sequence

    @sequence.setter
    def sequence(self, sequence):
        """Sets sequence"""
        if sequence is not None:
            assert isinstance(sequence, np.ndarray)
            self.use_mux = True
        else:
            self.use_mux = False
        self._sequence = sequence

    def _update_acquisition_settings(self, config):
        warnings.warn('This function is deprecated, use update_settings() instead.', DeprecationWarning)
        self.update_settings(config)

    def update_settings(self, config):
        """Updates acquisition settings from a json file or dictionary.
        Parameters can be:
            - nb_electrodes (number of electrode used, if 4, no MUX needed)
            - injection_duration (in seconds)
            - nb_meas (total number of times the sequence will be run)
            - sequence_delay (delay in second between each sequence run)
            - nb_stack (number of stack for each quadrupole measurement)
            - export_path (path where to export the data, timestamp will be added to filename)

        Parameters
        ----------
        config : str, dict
            Path to the .json settings file or dictionary of settings.
        """
        status = False
        if config is not None:
            try:
                if isinstance(config, dict):
                    self.settings.update(config)
                else:
                    with open(config) as json_file:
                        dic = json.load(json_file)
                    self.settings.update(dic)
                self.exec_logger.debug('Acquisition parameters updated: ' + str(self.settings))
                status = True
            except Exception as e:
                self.exec_logger.warning('Unable to update settings.')
                status = False
        else:
            self.exec_logger.warning('Settings are missing...')
        return status

    def _read_hardware_config(self):
        """Reads hardware configuration from config.py
        """
        self.exec_logger.debug('Getting hardware config')
        self.id = OHMPI_CONFIG['id']  # ID of the OhmPi
        self.r_shunt = OHMPI_CONFIG['R_shunt']  # reference resistance value in ohm
        self.Imax = OHMPI_CONFIG['Imax']  # maximum current
        self.exec_logger.debug(f'The maximum current cannot be higher than {self.Imax} mA')
        self.coef_p2 = OHMPI_CONFIG['coef_p2']  # slope for current conversion for ads.P2, measurement in V/V
        self.nb_samples = OHMPI_CONFIG['integer']  # number of samples measured for each stack
        self.version = OHMPI_CONFIG['version']  # hardware version
        self.max_elec = OHMPI_CONFIG['max_elec']  # maximum number of electrodes
        self.board_addresses = OHMPI_CONFIG['board_addresses']
        self.board_version = OHMPI_CONFIG['board_version']
        self.exec_logger.debug(f'OHMPI_CONFIG = {str(OHMPI_CONFIG)}')

    @staticmethod
    def _find_identical_in_line(quads):
        """Finds quadrupole where A and B are identical.
        If A and B are connected to the same electrode, the Pi burns (short-circuit).
        
        Parameters
        ----------
        quads : numpy.ndarray
            List of quadrupoles of shape nquad x 4 or 1D vector of shape nquad.
        
        Returns
        -------
        output : numpy.ndarray 1D array of int
            List of index of rows where A and B are identical.
        """

        # if we have a 1D array (so only 1 quadrupole), make it a 2D array
        if len(quads.shape) == 1:
            quads = quads[None, :]

        output = np.where(quads[:, 0] == quads[:, 1])[0]

        return output

    def read_quad(self, filename):
        warnings.warn('This function is deprecated. Use load_sequence instead.', DeprecationWarning)
        self.load_sequence(filename)

    def load_sequence(self, filename: str):
        """Reads quadrupole sequence from file.

        Parameters
        ----------
        filename : str
            Path of the .csv or .txt file with A, B, M and N electrodes.
            Electrode index start at 1.

        Returns
        -------
        sequence : numpy.array
            Array of shape (number quadrupoles * 4).
        """
        self.exec_logger.debug(f'Loading sequence {filename}')
        sequence = np.loadtxt(filename, delimiter=" ", dtype=np.uint32)  # load quadrupole file

        if sequence is not None:
            self.exec_logger.debug(f'Sequence of {sequence.shape[0]:d} quadrupoles read.')

        # locate lines where the electrode index exceeds the maximum number of electrodes
        test_index_elec = np.array(np.where(sequence > self.max_elec))

        # locate lines where electrode A == electrode B
        test_same_elec = self._find_identical_in_line(sequence)

        # if statement with exit cases (TODO rajouter un else if pour le deuxième cas du ticket #2)
        if test_index_elec.size != 0:
            for i in range(len(test_index_elec[0, :])):
                self.exec_logger.error(f'An electrode index at line {str(test_index_elec[0, i] + 1)} '
                                       f'exceeds the maximum number of electrodes')
            # sys.exit(1)
            sequence = None
        elif len(test_same_elec) != 0:
            for i in range(len(test_same_elec)):
                self.exec_logger.error(f'An electrode index A == B detected at line {str(test_same_elec[i] + 1)}')
            # sys.exit(1)
            sequence = None

        if sequence is not None:
            self.exec_logger.info(f'Sequence {filename} of {sequence.shape[0]:d} quadrupoles loaded.')
        else:
            self.exec_logger.warning(f'Unable to load sequence {filename}')

        self.sequence = sequence

    def _switch_mux(self, electrode_nr, state, role):
        """Selects the right channel for the multiplexer cascade for a given electrode.
        
        Parameters
        ----------
        electrode_nr : int
            Electrode index to be switched on or off.
        state : str
            Either 'on' or 'off'.
        role : str
            Either 'A', 'B', 'M' or 'N', so we can assign it to a MUX board.
        """
        if not self.use_mux or not self.on_pi:
            if not self.on_pi:
                self.exec_logger.warning('Cannot reset mux while in simulation mode...')
            else:
                self.exec_logger.warning('You cannot use the multiplexer because use_mux is set to False.'
                                         ' Set use_mux to True to use the multiplexer...')
        elif self.sequence is None:
            self.exec_logger.warning('Unable to switch MUX without a sequence')
        else:
            # choose with MUX board
            tca = adafruit_tca9548a.TCA9548A(self.i2c, self.board_addresses[role])

            # find I2C address of the electrode and corresponding relay
            # considering that one MCP23017 can cover 16 electrodes
            i2c_address = 7 - (electrode_nr - 1) // 16  # quotient without rest of the division
            relay_nr = electrode_nr - (electrode_nr // 16) * 16 + 1

            if i2c_address is not None:
                # select the MCP23017 of the selected MUX board
                mcp2 = MCP23017(tca[i2c_address])
                mcp2.get_pin(relay_nr - 1).direction = digitalio.Direction.OUTPUT

                if state == 'on':
                    mcp2.get_pin(relay_nr - 1).value = True
                else:
                    mcp2.get_pin(relay_nr - 1).value = False

                self.exec_logger.debug(f'Switching relay {relay_nr} '
                                       f'({str(hex(self.board_addresses[role]))}) {state} for electrode {electrode_nr}')
            else:
                self.exec_logger.warning(f'Unable to address electrode nr {electrode_nr}')

    def switch_mux_on(self, quadrupole):
        """Switches on multiplexer relays for given quadrupole.
        
        Parameters
        ----------
        quadrupole : list of 4 int
            List of 4 integers representing the electrode numbers.
        """
        roles = ['A', 'B', 'M', 'N']
        # another check to be sure A != B
        if quadrupole[0] != quadrupole[1]:
            for i in range(0, 4):
                if quadrupole[i] > 0:
                    self._switch_mux(quadrupole[i], 'on', roles[i])
        else:
            self.exec_logger.error('A == B -> short circuit risk detected!')

    def switch_mux_off(self, quadrupole):
        """Switches off multiplexer relays for given quadrupole.
        
        Parameters
        ----------
        quadrupole : list of 4 int
            List of 4 integers representing the electrode numbers.
        """
        roles = ['A', 'B', 'M', 'N']
        for i in range(0, 4):
            if quadrupole[i] > 0:
                self._switch_mux(quadrupole[i], 'off', roles[i])

    def reset_mux(self):
        """Switches off all multiplexer relays."""
        if self.on_pi and self.use_mux:
            roles = ['A', 'B', 'M', 'N']
            for i in range(0, 4):
                for j in range(1, self.max_elec + 1):
                    self._switch_mux(j, 'off', roles[i])
            self.exec_logger.debug('All MUX switched off.')
        elif not self.on_pi:
            self.exec_logger.warning('Cannot reset mux while in simulation mode...')
        else:
            self.exec_logger.warning('You cannot use the multiplexer because use_mux is set to False.'
                                     ' Set use_mux to True to use the multiplexer...')

    def _gain_auto(self, channel):
        """Automatically sets the gain on a channel

        Parameters
        ----------
        channel : object
            Instance of ADS where voltage is measured.

        Returns
        -------
        gain : float
            Gain to be applied on ADS1115.
        """
        gain = 2 / 3
        if (abs(channel.voltage) < 2.040) and (abs(channel.voltage) >= 1.023):
            gain = 2
        elif (abs(channel.voltage) < 1.023) and (abs(channel.voltage) >= 0.508):
            gain = 4
        elif (abs(channel.voltage) < 0.508) and (abs(channel.voltage) >= 0.250):
            gain = 8
        elif abs(channel.voltage) < 0.256:
            gain = 16
        self.exec_logger.debug(f'Setting gain to {gain}')
        return gain

    def _compute_tx_volt(self, best_tx_injtime=0.1, strategy='vmax', tx_volt=5):
        """Estimates best Tx voltage based on different strategies.
        At first a half-cycle is made for a short duration with a fixed
        known voltage. This gives us Iab and Rab. We also measure Vmn.
        A constant c = vmn/iab is computed (only depends on geometric
        factor and ground resistivity, that doesn't change during a
        quadrupole). Then depending on the strategy, we compute which
        vab to inject to reach the minimum/maximum Iab current or
        min/max Vmn.
        This function also compute the polarity on Vmn (on which pin
        of the ADS1115 we need to measure Vmn to get the positive value).

        Parameters
        ----------
        best_tx_injtime : float, optional
            Time in milliseconds for the half-cycle used to compute Rab.
        strategy : str, optional
            Either:
            - vmin : compute Vab to reach a minimum Iab and Vmn
            - vmax : compute Vab to reach a maximum Iab and Vmn
            - constant : apply given Vab
        tx_volt : float, optional
            Voltage apply to try to guess the best voltage. 5 V applied
            by default. If strategy "constant" is chosen, constant voltage
            to applied is "tx_volt".

        Returns
        -------
        vab : float
            Proposed Vab according to the given strategy.
        polarity : int
            Either 1 or -1 to know on which pin of the ADS the Vmn is measured.
        """

        # hardware limits
        voltage_min = 10  # mV
        voltage_max = 4500
        current_min = voltage_min / (self.r_shunt * 50)  # mA
        current_max = voltage_max / (self.r_shunt * 50)
        tx_max = 40  # volt

        # check of volt
        volt = tx_volt
        if volt > tx_max:
            print('sorry, cannot inject more than 40 V, set it back to 5 V')
            volt = 5

        # redefined the pin of the mcp (needed when relays are connected)
        self.pin0 = self.mcp.get_pin(0)
        self.pin0.direction = Direction.OUTPUT
        self.pin0.value = False
        self.pin1 = self.mcp.get_pin(1)
        self.pin1.direction = Direction.OUTPUT
        self.pin1.value = False

        # select a polarity to start with
        self.pin0.value = True
        self.pin1.value = False

        # set voltage for test
        self.DPS.write_register(0x0000, volt, 2)
        self.DPS.write_register(0x09, 1)  # DPS5005 on
        time.sleep(best_tx_injtime)  # inject for given tx time

        # autogain
        self.ads_current = ads.ADS1115(self.i2c, gain=2/3, data_rate=860, address=self.ads_current_address)
        self.ads_voltage = ads.ADS1115(self.i2c, gain=2/3, data_rate=860, address=self.ads_voltage_address)
        # print('current P0', AnalogIn(self.ads_current, ads.P0).voltage)
        # print('voltage P0', AnalogIn(self.ads_voltage, ads.P0).voltage)
        # print('voltage P2', AnalogIn(self.ads_voltage, ads.P2).voltage)
        gain_current = self._gain_auto(AnalogIn(self.ads_current, ads.P0))
        gain_voltage0 = self._gain_auto(AnalogIn(self.ads_voltage, ads.P0))
        gain_voltage2 = self._gain_auto(AnalogIn(self.ads_voltage, ads.P2))
        gain_voltage = np.min([gain_voltage0, gain_voltage2])
        # print('gain current: {:.3f}, gain voltage: {:.3f}'.format(gain_current, gain_voltage))
        self.ads_current = ads.ADS1115(self.i2c, gain=gain_current, data_rate=860, address=self.ads_current_address)
        self.ads_voltage = ads.ADS1115(self.i2c, gain=gain_voltage, data_rate=860, address=self.ads_voltage_address)

        # we measure the voltage on both A0 and A2 to guess the polarity
        I = AnalogIn(self.ads_current, ads.P0).voltage * 1000. / 50 / self.r_shunt  # measure current
        U0 = AnalogIn(self.ads_voltage, ads.P0).voltage * 1000.  # measure voltage
        U2 = AnalogIn(self.ads_voltage, ads.P2).voltage * 1000.
        # print('I (mV)', I*50*self.r_shunt)
        # print('I (mA)', I)
        # print('U0 (mV)', U0)
        # print('U2 (mV)', U2)

        # check polarity
        polarity = 1  # by default, we guessed it right
        vmn = U0
        if U0 < 0:  # we guessed it wrong, let's use a correction factor
            polarity = -1
            vmn = U2
        # print('polarity', polarity)

        # compute constant
        c = vmn / I
        Rab = (volt * 1000.) / I

        self.exec_logger.debug(f'Rab = {Rab:.2f} Ohms')

        # implement different strategy
        if strategy == 'vmax':
            vmn_max = c * current_max
            if voltage_max > vmn_max > voltage_min:
                vab = current_max * Rab
                self.exec_logger.debug('target max current')
            else:
                iab = voltage_max / c
                vab = iab * Rab
                self.exec_logger.debug('target max voltage')
            if vab > 25000.:
                vab = 25000.
            vab = vab / 1000. * 0.9

        elif strategy == 'vmin':
            vmn_min = c * current_min
            if voltage_min < vmn_min < voltage_max:
                vab = current_min * Rab
                self.exec_logger.debug('target min current')
            else:
                iab = voltage_min / c
                vab = iab * Rab
                self.exec_logger.debug('target min voltage')
            if vab < 1000.:
                vab = 1000.
            vab = vab / 1000. * 1.1

        elif strategy == 'constant':
            vab = volt
        else:
            vab = 5

        # self.DPS.write_register(0x09, 0) # DPS5005 off
        self.pin0.value = False
        self.pin1.value = False

        return vab, polarity

    def run_measurement(self, quad=None, nb_stack=None, injection_duration=None,
                        autogain=True, strategy='constant', tx_volt=5, best_tx_injtime=0.1,
                        cmd_id=None):
        """Measures on a quadrupole and returns transfer resistance.

        Parameters
        ----------
        quad : iterable (list of int)
            Quadrupole to measure, just for labelling. Only switch_mux_on/off
            really create the route to the electrodes.
        nb_stack : int, optional
            Number of stacks. A stacl is considered two half-cycles (one
            positive, one negative).
        injection_duration : int, optional
            Injection time in seconds.
        autogain : bool, optional
            If True, will adapt the gain of the ADS1115 to maximize the
            resolution of the reading.
        strategy : str, optional
            (V3.0 only) If we search for best voltage (tx_volt == 0), we can choose
            different strategy:
            - vmin: find the lowest voltage that gives us a signal
            - vmax: find the highest voltage that stays in the range
            For a constant value, just set the tx_volt.
        tx_volt : float, optional
            (V3.0 only) If specified, voltage will be imposed. If 0, we will look
            for the best voltage. If the best Tx cannot be found, no
            measurement will be taken and values will be NaN.
        best_tx_injtime : float, optional
            (V3.0 only) Injection time in seconds used for finding the best voltage.
        """
        self.exec_logger.debug('Starting measurement')
        self.exec_logger.info('Waiting for data')  # do we need this as info? debug is enough I think (gb)

        # check arguments
        if quad is None:
            quad = [0, 0, 0, 0]

        if self.on_pi:
            if nb_stack is None:
                nb_stack = self.settings['nb_stack']
            if injection_duration is None:
                injection_duration = self.settings['injection_duration']
            tx_volt = float(tx_volt)

            # inner variable initialization
            sum_i = 0
            sum_vmn = 0
            sum_ps = 0

            # let's define the pin again as if we run through measure()
            # as it's run in another thread, it doesn't consider these
            # and this can lead to short circuit!
            self.pin0 = self.mcp.get_pin(0)
            self.pin0.direction = Direction.OUTPUT
            self.pin0.value = False
            self.pin1 = self.mcp.get_pin(1)
            self.pin1.direction = Direction.OUTPUT
            self.pin1.value = False

            # get best voltage to inject AND polarity
            if self.idps:
                tx_volt, polarity = self._compute_tx_volt(
                    best_tx_injtime=best_tx_injtime, strategy=strategy, tx_volt=tx_volt)
                self.exec_logger.debug(f'Best vab found is {tx_volt:.3f}V')
            else:
                polarity = 1

            # first reset the gain to 2/3 before trying to find best gain (mode 0 is continuous)
            self.ads_current = ads.ADS1115(self.i2c, gain=2 / 3, data_rate=860,
                                           address=self.ads_current_address, mode=0)
            self.ads_voltage = ads.ADS1115(self.i2c, gain=2 / 3, data_rate=860,
                                           address=self.ads_voltage_address, mode=0)

            # turn on the power supply
            out_of_range = False
            if self.idps:
                if not np.isnan(tx_volt):
                    self.DPS.write_register(0x0000, tx_volt, 2)  # set tx voltage in V
                    self.DPS.write_register(0x09, 1)  # DPS5005 on
                    time.sleep(0.05)
                else:
                    self.exec_logger.debug('No best voltage found, will not take measurement')
                    out_of_range = True

            if not out_of_range:  # we found a Vab in the range so we measure
                if autogain:
                    # compute autogain
                    self.pin0.value = True
                    self.pin1.value = False
                    time.sleep(injection_duration)
                    gain_current = self._gain_auto(AnalogIn(self.ads_current, ads.P0))
                    if polarity > 0:
                        gain_voltage = self._gain_auto(AnalogIn(self.ads_voltage, ads.P0))
                    else:
                        gain_voltage = self._gain_auto(AnalogIn(self.ads_voltage, ads.P2))
                    self.pin0.value = False
                    self.pin1.value = False
                    self.exec_logger.debug(f'Gain current: {gain_current:.3f}, gain voltage: {gain_voltage:.3f}')
                    self.ads_current = ads.ADS1115(self.i2c, gain=gain_current, data_rate=860,
                                                   address=self.ads_current_address, mode=0)
                    self.ads_voltage = ads.ADS1115(self.i2c, gain=gain_voltage, data_rate=860,
                                                   address=self.ads_voltage_address, mode=0)

                self.pin0.value = False
                self.pin1.value = False

                # one stack = 2 half-cycles (one positive, one negative)
                pinMN = 0 if polarity > 0 else 2

                # sampling for each stack at the end of the injection
                sampling_interval = 10  # ms
                self.nb_samples = int(injection_duration * 1000 // sampling_interval) + 1

                # full data for waveform
                fulldata = []

                #  we sample every 10 ms (as using AnalogIn for both current
                # and voltage takes about 7 ms). When we go over the injection
                # duration, we break the loop and truncate the meas arrays
                # only the last values in meas will be taken into account
                start_time = time.time()  # start counter
                for n in range(0, nb_stack * 2):  # for each half-cycles
                    # current injection
                    if (n % 2) == 0:
                        self.pin0.value = True
                        self.pin1.value = False
                    else:
                        self.pin0.value = False
                        self.pin1.value = True  # current injection nr2
                    self.exec_logger.debug(f'Stack {n} {self.pin0.value} {self.pin1.value}')

                    # measurement of current i and voltage u during injection
                    meas = np.zeros((self.nb_samples, 3)) * np.nan
                    start_delay = time.time()  # stating measurement time
                    dt = 0
                    for k in range(0, self.nb_samples):
                        # reading current value on ADS channels
                        meas[k, 0] = (AnalogIn(self.ads_current, ads.P0).voltage * 1000) / (50 * self.r_shunt)
                        if self.board_version == '22.11':
                            if pinMN == 0:
                                meas[k, 1] = AnalogIn(self.ads_voltage, ads.P0).voltage * 1000
                            else:
                                meas[k, 1] = -AnalogIn(self.ads_voltage, ads.P2).voltage * 1000
                        elif self.board_version == '22.10':
                            meas[k, 1] = -AnalogIn(self.ads_voltage, ads.P0, ads.P1).voltage * self.coef_p2 * 1000
                        # else:
                        #    self.exec_logger.debug('Unknown board')
                        time.sleep(sampling_interval / 1000)
                        dt = time.time() - start_delay  # real injection time (s)
                        meas[k, 2] = time.time() - start_time
                        if dt > (injection_duration - 0 * sampling_interval / 1000.):
                            break

                    # stop current injection
                    self.pin0.value = False
                    self.pin1.value = False
                    end_delay = time.time()

                    # truncate the meas array if we didn't fill the last samples
                    meas = meas[:k+1]

                    # measurement of current i and voltage u during off time
                    measpp = np.zeros((meas.shape[0], 3)) * np.nan
                    start_delay = time.time()  # stating measurement time
                    dt = 0
                    for k in range(0, measpp.shape[0]):
                        # reading current value on ADS channels
                        measpp[k, 0] = (AnalogIn(self.ads_current, ads.P0).voltage * 1000.) / (50 * self.r_shunt)
                        if self.board_version == '22.11':
                            if pinMN == 0:
                                measpp[k, 1] = AnalogIn(self.ads_voltage, ads.P0).voltage * 1000.
                            else:
                                measpp[k, 1] = AnalogIn(self.ads_voltage, ads.P2).voltage * 1000. * -1
                        elif self.board_version == '22.10':
                            measpp[k, 1] = -AnalogIn(self.ads_voltage, ads.P0, ads.P1).voltage * self.coef_p2 * 1000.
                        else:
                            self.exec_logger.debug('unknown board')
                        time.sleep(sampling_interval / 1000)
                        dt = time.time() - start_delay  # real injection time (s)
                        measpp[k, 2] = time.time() - start_time
                        if dt > (injection_duration - 0 * sampling_interval / 1000.):
                            break

                    end_delay = time.time()

                    # truncate the meas array if we didn't fill the last samples
                    measpp = measpp[:k+1]

                    # we alternate on which ADS1115 pin we measure because of sign of voltage
                    if pinMN == 0:
                        pinMN = 2
                    else:
                        pinMN = 0

                    # store data for full wave form
                    fulldata.append(meas)
                    fulldata.append(measpp)

                # TODO get battery voltage and warn if battery is running low
                # TODO send a message on SOH stating the battery level

                # let's do some calculation (out of the stacking loop)
                for n, meas in enumerate(fulldata[::2]):
                    # take average from the samples per stack, then sum them all
                    # average for the last third of the stacked values
                    #  is done outside the loop
                    sum_i = sum_i + (np.mean(meas[-int(meas.shape[0]//3):, 0]))
                    vmn1 = np.mean(meas[-int(meas.shape[0]//3), 1])
                    if (n % 2) == 0:
                        sum_vmn = sum_vmn - vmn1
                        sum_ps = sum_ps + vmn1
                    else:
                        sum_vmn = sum_vmn + vmn1
                        sum_ps = sum_ps + vmn1

            else:
                sum_i = np.nan
                sum_vmn = np.nan
                sum_ps = np.nan

            if self.idps:
                self.DPS.write_register(0x0000, 0, 2)  # reset to 0 volt
                self.DPS.write_register(0x09, 0)  # DPS5005 off

            # reshape full data to an array of good size
            # we need an array of regular size to save in the csv
            if not out_of_range:
                fulldata = np.vstack(fulldata)
                # we create a big enough array given nb_samples, number of
                # half-cycles (1 stack = 2 half-cycles), and twice as we
                # measure decay as well
                a = np.zeros((nb_stack * self.nb_samples * 2 * 2, 3)) * np.nan
                a[:fulldata.shape[0], :] = fulldata
                fulldata = a
            else:
                np.array([[]])

            # create a dictionary and compute averaged values from all stacks
            d = {
                "time": datetime.now().isoformat(),
                "A": quad[0],
                "B": quad[1],
                "M": quad[2],
                "N": quad[3],
                "inj time [ms]": (end_delay - start_delay) * 1000. if not out_of_range else 0.,
                "Vmn [mV]": sum_vmn / (2 * nb_stack),
                "I [mA]": sum_i / (2 * nb_stack),
                "R [ohm]": sum_vmn / sum_i,
                "Ps [mV]": sum_ps / (2 * nb_stack),
                "nbStack": nb_stack,
                "Tx [V]": tx_volt if not out_of_range else 0.,
                "CPU temp [degC]": CPUTemperature().temperature,
                "Nb samples [-]": self.nb_samples,
                "fulldata": fulldata,
            }

        else:  # for testing, generate random data
            d = {'time': datetime.now().isoformat(), 'A': quad[0], 'B': quad[1], 'M': quad[2], 'N': quad[3],
                 'R [ohm]': np.abs(np.random.randn(1)).tolist()}

        # to the data logger
        dd = d.copy()
        dd.pop('fulldata')  # too much for logger
        dd.update({'A': str(dd['A'])})
        dd.update({'B': str(dd['B'])})
        dd.update({'M': str(dd['M'])})
        dd.update({'N': str(dd['N'])})

        # round float to 2 decimal
        for key in dd.keys():
            if isinstance(dd[key], float):
                dd[key] = np.round(dd[key], 3)

        dd['cmd_id'] = str(cmd_id)
        self.data_logger.info(dd)

        return d

    def rs_check(self, tx_volt=12):
        """Checks contact resistances"""
        # create custom sequence where MN == AB
        # we only check the electrodes which are in the sequence (not all might be connected)
        if self.sequence is None or not self.use_mux:
            quads = np.array([[1, 2, 1, 2]], dtype=np.uint32)
        else:
            elec = np.sort(np.unique(self.sequence.flatten()))  # assumed order
            quads = np.vstack([
                elec[:-1],
                elec[1:],
                elec[:-1],
                elec[1:],
            ]).T
        if self.idps:
            quads[:, 2:] = 0  # we don't open Vmn to prevent burning the MN part
            # as it has a smaller range of accepted voltage

        # create filename to store RS
        export_path_rs = self.settings['export_path'].replace('.csv', '') \
                         + '_' + datetime.now().strftime('%Y%m%dT%H%M%S') + '_rs.csv'

        # perform RS check
        # self.run = True
        self.status = 'running'

        if self.on_pi:
            # make sure all mux are off to start with
            self.reset_mux()

            # measure all quad of the RS sequence
            for i in range(0, quads.shape[0]):
                quad = quads[i, :]  # quadrupole
                self.switch_mux_on(quad)  # put before raising the pins (otherwise conflict i2c)
                d = self.run_measurement(quad=quad, nb_stack=1, injection_duration=0.2, tx_volt=tx_volt, autogain=False)

                if self.idps:
                    voltage = tx_volt * 1000.  # imposed voltage on dps5005
                else:
                    voltage = d['Vmn [mV]']
                current = d['I [mA]']

                # compute resistance measured (= contact resistance)
                resist = abs(voltage / current) / 1000.
                # print(str(quad) + '> I: {:>10.3f} mA, V: {:>10.3f} mV, R: {:>10.3f} kOhm'.format(
                #    current, voltage, resist))
                msg = f'Contact resistance {str(quad):s}: I: {current * 1000.:>10.3f} mA, ' \
                          f'V: {voltage :>10.3f} mV, ' \
                          f'R: {resist :>10.3f} kOhm'

                self.exec_logger.debug(msg)

                # if contact resistance = 0 -> we have a short circuit!!
                if resist < 1e-5:
                    msg = f'!!!SHORT CIRCUIT!!! {str(quad):s}: {resist:.3f} kOhm'
                    self.exec_logger.warning(msg)
                    print(msg)

                # save data and print in a text file
                self.append_and_save(export_path_rs, {
                    'A': quad[0],
                    'B': quad[1],
                    'RS [kOhm]': resist,
                })

                # close mux path and put pin back to GND
                self.switch_mux_off(quad)
        else:
            pass
        self.status = 'idle'

    #
    #         # TODO if interrupted, we would need to restore the values
    #         # TODO or we offer the possibility in 'run_measurement' to have rs_check each time?

    @staticmethod
    def append_and_save(filename, last_measurement):
        """Appends and saves the last measurement dict.

        Parameters
        ----------
        filename : str
            Filename to save the last measurement dataframe.
        last_measurement : dict
            Last measurement taken in the form of a python dictionary.
        """
        last_measurement = deepcopy(last_measurement)
        if 'fulldata' in last_measurement:
            d = last_measurement['fulldata']
            n = d.shape[0]
            if n > 1:
                idic = dict(zip(['i' + str(i) for i in range(n)], d[:, 0]))
                udic = dict(zip(['u' + str(i) for i in range(n)], d[:, 1]))
                tdic = dict(zip(['t' + str(i) for i in range(n)], d[:, 2]))
                last_measurement.update(idic)
                last_measurement.update(udic)
                last_measurement.update(tdic)
            last_measurement.pop('fulldata')

        if os.path.isfile(filename):
            # Load data file and append data to it
            with open(filename, 'a') as f:
                w = csv.DictWriter(f, last_measurement.keys())
                w.writerow(last_measurement)
                # last_measurement.to_csv(f, header=False)
        else:
            # create data file and add headers
            with open(filename, 'a') as f:
                w = csv.DictWriter(f, last_measurement.keys())
                w.writeheader()
                w.writerow(last_measurement)

    def _process_commands(self, message):
        """Process commands received from the controller(s).

        Parameters
        ----------
        message : str
            Message containing a command and arguments or keywords and arguments 
            that can be passed as a JSON string.
        """
        try:
            decoded_message = json.loads(message)
            print(f'decoded message: {decoded_message}')
            cmd_id = decoded_message.pop('cmd_id', None)
            cmd = decoded_message.pop('cmd', None)
<<<<<<< HEAD
            args = decoded_message.pop('args', [])
            kwargs = decoded_message.pop('kwargs', {})
=======
            args = decoded_message.pop('args', '')
            if len(args) == 0:
                args = f'["{args}"]'
            args = json.loads(args)
            kwargs = decoded_message.pop('kwargs', '')
            if len(kwargs) == 0:
                kwargs = '"{}"'
            kwargs = json.loads(kwargs)
>>>>>>> 5ede4f60
            self.exec_logger.debug(f'Calling method {cmd}({args}, {kwargs})')
            status = False
            # e = None  # NOTE: Why this?
            print(cmd, args, kwargs)
            if cmd_id is None:
                self.exec_logger.warning('You should use a unique identifier for cmd_id')
            if cmd is not None:
                try:
                    output = getattr(self, cmd)(*args, **kwargs)
                    status = True
                except Exception as e:
                    self.exec_logger.error(
                        f"{e}\nUnable to execute {cmd}({args + ', ' if args != '[]' else ''}"
                        f"{kwargs if kwargs != '{}' else ''})")
                    status = False
        except Exception as e:
            self.exec_logger.warning(f'Unable to decode command {message}: {e}')
            status = False
        finally:
            reply = {'cmd_id': cmd_id, 'status': status}
            reply = json.dumps(reply)
            self.exec_logger.debug(f'Execution report: {reply}')

    def set_sequence(self, sequence=''):
        """Set a sequence from a string of text.
        
        Parameters
        ----------
        sequence : list of list of int
            List of quadrupoles in formatted as [[A1, B1, M1, N1], [A2, B2, M2, N2], ...].
        """
        try:
            self.sequence = np.array(sequence).astype(int)
            # self.sequence = np.loadtxt(StringIO(sequence)).astype('uint32')
            status = True
        except Exception as e:
            self.exec_logger.warning(f'Unable to set sequence: {e}')
            status = False

    def run_sequence(self, cmd_id=None, **kwargs):
        """Runs sequence synchronously (=blocking on main thread).
           Additional arguments are passed to run_measurement().
        """
        self.status = 'running'
        self.exec_logger.debug(f'Status: {self.status}')
        self.exec_logger.debug(f'Measuring sequence: {self.sequence}')
        t0 = time.time()

        # create filename with timestamp
        filename = self.settings["export_path"].replace('.csv',
                                                        f'_{datetime.now().strftime("%Y%m%dT%H%M%S")}.csv')
        self.exec_logger.debug(f'Saving to {filename}')

        # make sure all multiplexer are off
        self.reset_mux()

        # measure all quadrupole of the sequence
        if self.sequence is None:
            n = 1
        else:
            n = self.sequence.shape[0]
        for i in range(0, n):
            if self.sequence is None:
                quad = np.array([0, 0, 0, 0])
            else:
                quad = self.sequence[i, :]  # quadrupole
            if self.status == 'stopping':
                break

            # call the switch_mux function to switch to the right electrodes
            self.switch_mux_on(quad)

            # run a measurement
            if self.on_pi:
                acquired_data = self.run_measurement(quad, **kwargs)
            else:  # for testing, generate random data
                acquired_data = {
                    'A': [quad[0]], 'B': [quad[1]], 'M': [quad[2]], 'N': [quad[3]],
                    'R [ohm]': np.abs(np.random.randn(1))
                }

            # switch mux off
            self.switch_mux_off(quad)

            # add command_id in dataset
            acquired_data.update({'cmd_id': cmd_id})
            # log data to the data logger
            # self.data_logger.info(f'{acquired_data}')  # already in run_measurement()
            # save data and print in a text file
            self.append_and_save(filename, acquired_data)
            self.exec_logger.debug(f'quadrupole {i+1:d}/{n:d}')

        self.status = 'idle'

    def run_sequence_async(self, cmd_id=None, **kwargs):
        """Runs the sequence in a separate thread. Can be stopped by 'OhmPi.interrupt()'.
            Additional arguments are passed to run_measurement().

            Parameters
            ----------
            cmd_id:

        """

        def func():
            self.run_sequence(**kwargs)

        self.thread = threading.Thread(target=func)
        self.thread.start()
        self.status = 'idle'

    def measure(self, *args, **kwargs):
        warnings.warn('This function is deprecated. Use run_multiple_sequences() instead.', DeprecationWarning)
        self.run_multiple_sequences(self, *args, **kwargs)

    def run_multiple_sequences(self, cmd_id=None, sequence_delay=None, nb_meas=None, **kwargs):
        """Runs multiple sequences in a separate thread for monitoring mode.
           Can be stopped by 'OhmPi.interrupt()'.
           Additional arguments are passed to run_measurement().

        Parameters
        ----------
        sequence_delay : int, optional
            Number of seconds at which the sequence must be started from each others.
        nb_meas : int, optional
            Number of time the sequence must be repeated.
        kwargs : dict, optional
            See help(k.run_measurement) for more info.
        """
        # self.run = True
        if sequence_delay is None:
            sequence_delay = self.settings['sequence_delay']
        sequence_delay = int(sequence_delay)
        if nb_meas is None:
            nb_meas = self.settings['nb_meas']
        self.status = 'running'
        self.exec_logger.debug(f'Status: {self.status}')
        self.exec_logger.debug(f'Measuring sequence: {self.sequence}')

        def func():
            for g in range(0, nb_meas): # for time-lapse monitoring
                if self.status == 'stopping':
                    self.exec_logger.warning('Data acquisition interrupted')
                    break
                t0 = time.time()
                self.run_sequence(**kwargs)

                # sleeping time between sequence
                dt = sequence_delay - (time.time() - t0)
                if dt < 0:
                    dt = 0
                if nb_meas > 1:
                    time.sleep(dt)  # waiting for next measurement (time-lapse)
            self.status = 'idle'
        self.thread = threading.Thread(target=func)
        self.thread.start()

    def stop(self):
        warnings.warn('This function is deprecated. Use interrupt instead.', DeprecationWarning)
        self.interrupt()

    def interrupt(self):
        """Interrupts the acquisition. """
        self.status = 'stopping'
        if self.thread is not None:
            self.exec_logger.debug('Joining tread...')
            self.thread.join()
        else:
            self.exec_logger.debug('No sequence measurement thread to interrupt.')
        self.exec_logger.debug(f'Status: {self.status}')

    def quit(self):
        """Quit OhmPi.
        """
        self.cmd_listen = False
        if self.cmd_thread is not None:
            self.cmd_thread.join()
        self.exec_logger.debug(f'Stopped listening to control topic.')
        exit()

    def restart(self):
        self.exec_logger.info('Restarting pi...')
        os.system('reboot')


VERSION = '2.1.5'

print(colored(r' ________________________________' + '\n' +
              r'|  _  | | | ||  \/  || ___ \_   _|' + '\n' +
              r'| | | | |_| || .  . || |_/ / | |' + '\n' +
              r'| | | |  _  || |\/| ||  __/  | |' + '\n' +
              r'\ \_/ / | | || |  | || |    _| |_' + '\n' +
              r' \___/\_| |_/\_|  |_/\_|    \___/ ', 'red'))
print('Version:', VERSION)
platform, on_pi = get_platform()

if on_pi:
    print(colored(f'\u2611 Running on {platform} platform', 'green'))
    # TODO: check model for compatible platforms (exclude Raspberry Pi versions that are not supported...)
    #       and emit a warning otherwise
    if not arm64_imports:
        print(colored(f'Warning: Required packages are missing.\n'
                      f'Please run ./env.sh at command prompt to update your virtual environment\n', 'yellow'))
else:
    print(colored(f'\u26A0 Not running on the Raspberry Pi platform.\nFor simulation purposes only...', 'yellow'))

current_time = datetime.now()
print(f'local date and time : {current_time.strftime("%Y-%m-%d %H:%M:%S")}')

# for testing
if __name__ == "__main__":
    ohmpi = OhmPi(settings=OHMPI_CONFIG['settings'])
    if ohmpi.controller is not None:
        ohmpi.controller.loop_forever()<|MERGE_RESOLUTION|>--- conflicted
+++ resolved
@@ -1009,19 +1009,8 @@
             print(f'decoded message: {decoded_message}')
             cmd_id = decoded_message.pop('cmd_id', None)
             cmd = decoded_message.pop('cmd', None)
-<<<<<<< HEAD
             args = decoded_message.pop('args', [])
             kwargs = decoded_message.pop('kwargs', {})
-=======
-            args = decoded_message.pop('args', '')
-            if len(args) == 0:
-                args = f'["{args}"]'
-            args = json.loads(args)
-            kwargs = decoded_message.pop('kwargs', '')
-            if len(kwargs) == 0:
-                kwargs = '"{}"'
-            kwargs = json.loads(kwargs)
->>>>>>> 5ede4f60
             self.exec_logger.debug(f'Calling method {cmd}({args}, {kwargs})')
             status = False
             # e = None  # NOTE: Why this?
