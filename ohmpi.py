# -*- coding: utf-8 -*-
"""
created on January 6, 2020.
Update March 2022
Ohmpi.py is a program to control a low-cost and open hardware resistivity meter OhmPi that has been developed by
Rémi CLEMENT (INRAE),Vivien DUBOIS (INRAE), Hélène GUYARD (IGE), Nicolas FORQUET (INRAE), Yannick FARGIER (IFSTTAR)
Olivier KAUFMANN (UMONS) and Guillaume BLANCHY (ILVO).
"""

import os
import io
import json
import numpy as np
import csv
import time
from datetime import datetime
from termcolor import colored
import threading
from logging_setup import setup_loggers

# from mqtt_setup import mqtt_client_setup

# finish import (done only when class is instantiated as some libs are only available on arm64 platform)
try:
    import board  # noqa
    import busio  # noqa
    import adafruit_tca9548a  # noqa
    import adafruit_ads1x15.ads1115 as ads  # noqa
    from adafruit_ads1x15.analog_in import AnalogIn  # noqa
    from adafruit_mcp230xx.mcp23008 import MCP23008  # noqa
    from adafruit_mcp230xx.mcp23017 import MCP23017  # noqa
    import digitalio  # noqa
    from digitalio import Direction  # noqa
    from gpiozero import CPUTemperature  # noqa

    arm64_imports = True
except ImportError as error:
    print(colored(f'Import error: {error}', 'yellow'))
    arm64_imports = False
except Exception as error:
    print(colored(f'Unexpected error: {error}', 'red'))
    exit()


class OhmPi(object):
    """Create the main OhmPi object.

    Parameters
    ----------
    config : str, optional
        Path to the .json configuration file.
    sequence : str, optional
        Path to the .txt where the sequence is read. By default, a 1 quadrupole
        sequence: 1, 2, 3, 4 is used.
    """

    def __init__(self, config=None, sequence=None, mqtt=True, on_pi=None):
        # flags and attributes
        if on_pi is None:
            _, on_pi = OhmPi.get_platform()
        self.sequence = sequence
        self.on_pi = on_pi  # True if run from the RaspberryPi with the hardware, otherwise False for random data
        self.status = 'idle'  # either running or idle
        self.run = False  # flag is True when measuring
        self.thread = None  # contains the handle for the thread taking the measurement
        self.path = 'data/'  # where to save the .csv

        # set loggers
        config_exec_logger, _, config_data_logger, _, _ = setup_loggers(mqtt=mqtt)  # TODO: add SOH
        self.data_logger = config_data_logger
        self.exec_logger = config_exec_logger
        self.soh_logger = None
        print('Loggers:')
        print(colored(f'Exec logger {self.exec_logger.handlers if self.exec_logger is not None else "None"}', 'blue'))
        print(colored(f'Data logger {self.data_logger.handlers if self.data_logger is not None else "None"}', 'blue'))
        print(colored(f'SOH logger {self.soh_logger.handlers if self.soh_logger is not None else "None"}', 'blue'))

        # read in hardware parameters (settings.py)
        self._read_hardware_parameters()

        # default acquisition parameters
        self.pardict = {
            'injection_duration': 0.2,
            'nbr_meas': 100,
            'sequence_delay': 1,
            'nb_stack': 1,
            'export_path': 'data/measurement.csv'
        }

        # read in acquisition parameters
        if config is not None:
            self._read_acquisition_parameters(config)

        self.exec_logger.debug('Initialized with configuration:' + str(self.pardict))

        # read quadrupole sequence
        if sequence is None:
            self.sequence = np.array([[1, 2, 3, 4]])
        else:
            self.read_quad(sequence)

        # connect to components on the OhmPi board
        if self.on_pi:
            # activation of I2C protocol
            self.i2c = busio.I2C(board.SCL, board.SDA)  # noqa

            # I2C connexion to MCP23008, for current injection
            self.mcp = MCP23008(self.i2c, address=0x20)

            # ADS1115 for current measurement (AB)
            self.ads_current = ads.ADS1115(self.i2c, gain=2 / 3, data_rate=860, address=0x48)

            # ADS1115 for voltage measurement (MN)
            self.ads_voltage = ads.ADS1115(self.i2c, gain=2 / 3, data_rate=860, address=0x49)

    def _read_acquisition_parameters(self, config):
        """Read acquisition parameters.
        Parameters can be:
            - nb_electrodes (number of electrode used, if 4, no MUX needed)
            - injection_duration (in seconds)
            - nbr_meas (total number of times the sequence will be run)
            - sequence_delay (delay in second between each sequence run)
            - stack (number of stack for each quadrupole measurement)
            - export_path (path where to export the data, timestamp will be added to filename)

        Parameters
        ----------
        config : str
            Path to the .json or dictionary.
        """
        if isinstance(config, dict):
            self.pardict.update(config)
        else:
            with open(config) as json_file:
                dic = json.load(json_file)
            self.pardict.update(dic)
        self.exec_logger.debug('Acquisition parameters updated: ' + str(self.pardict))

    def _read_hardware_parameters(self):
        """Read hardware parameters from settings.py.
        """
        from config import OHMPI_CONFIG
        self.id = OHMPI_CONFIG['id']  # ID of the OhmPi
        self.r_shunt = OHMPI_CONFIG['R_shunt']  # reference resistance value in ohm
        self.Imax = OHMPI_CONFIG['Imax']  # maximum current
        self.exec_logger.warning(f'The maximum current cannot be higher than {self.Imax} mA')
        self.coef_p2 = OHMPI_CONFIG['coef_p2']  # slope for current conversion for ads.P2, measurement in V/V
        self.coef_p3 = OHMPI_CONFIG['coef_p3']  # slope for current conversion for ads.P3, measurement in V/V
        # self.offset_p2 = OHMPI_CONFIG['offset_p2'] parameter removed
        # self.offset_p3 = OHMPI_CONFIG['offset_p3'] parameter removed
        self.nb_samples = OHMPI_CONFIG['integer']  # number of samples measured for each stack
        self.version = OHMPI_CONFIG['version']  # hardware version
        self.max_elec = OHMPI_CONFIG['max_elec']  # maximum number of electrodes
        self.board_address = OHMPI_CONFIG['board_address']
        self.exec_logger.debug(f'OHMPI_CONFIG = {str(OHMPI_CONFIG)}')

    @staticmethod
    def find_identical_in_line(quads):
        """Find quadrupole which where A and B are identical.
        If A and B are connected to the same relay, the Pi burns (short-circuit).
        
        Parameters
        ----------
        quads : 1D or 2D array
            List of quadrupoles of shape nquad x 4 or 1D vector of shape nquad.
        
        Returns
        -------
        output : 1D array of int
            List of index of rows where A and B are identical.
        """
        # TODO is this needed for M and N?

        # if we have a 1D array (so only 1 quadrupole), make it 2D
        if len(quads.shape) == 1:
            quads = quads[None, :]

        output = np.where(quads[:, 0] == quads[:, 1])[0]

        # output = []
        # if array_object.ndim == 1:
        #     temp = np.zeros(4)
        #     for i in range(len(array_object)):
        #         temp[i] = np.count_nonzero(array_object == array_object[i])
        #     if any(temp > 1):
        #         output.append(0)
        # else:
        #     for i in range(len(array_object[:,1])):
        #         temp = np.zeros(len(array_object[1,:]))
        #         for j in range(len(array_object[1,:])):
        #             temp[j] = np.count_nonzero(array_object[i,:] == array_object[i,j])
        #         if any(temp > 1):
        #             output.append(i)
        return output

    @staticmethod
    def get_platform():
        """Get platform name and check if it is a raspberry pi"""

        platform = 'unknown'
        on_pi = False
        try:
            with io.open('/sys/firmware/devicetree/base/model', 'r') as f:
                platform = f.read().lower()
            if 'raspberry pi' in platform:
                on_pi = True
        except FileNotFoundError:
            pass
        return platform, on_pi

    def read_quad(self, filename):
        """Read quadrupole sequence from file.

        Parameters
        ----------
        filename : str
            Path of the .csv or .txt file with A, B, M and N electrodes.
            Electrode index start at 1.

        Returns
        -------
        output : numpy.array
            Array of shape (number quadrupoles * 4).
        """
        output = np.loadtxt(filename, delimiter=" ", dtype=int)  # load quadrupole file

        # locate lines where the electrode index exceeds the maximum number of electrodes
        test_index_elec = np.array(np.where(output > self.max_elec))

        # locate lines where electrode A == electrode B
        test_same_elec = self.find_identical_in_line(output)

        # if statement with exit cases (TODO rajouter un else if pour le deuxième cas du ticket #2)
        if test_index_elec.size != 0:
            for i in range(len(test_index_elec[0, :])):
                self.exec_logger.error(f'An electrode index at line {str(test_index_elec[0, i] + 1)} '
                                       f'exceeds the maximum number of electrodes')
            # sys.exit(1)
            output = None
        elif len(test_same_elec) != 0:
            for i in range(len(test_same_elec)):
                self.exec_logger.error(f'An electrode index A == B detected at line {str(test_same_elec[i] + 1)}')
            # sys.exit(1)
            output = None

        if output is not None:
            self.exec_logger.debug('Sequence of {:d} quadrupoles read.'.format(output.shape[0]))

        self.sequence = output

    def switch_mux(self, electrode_nr, state, role):
        """Select the right channel for the multiplexer cascade for a given electrode.
        
        Parameters
        ----------
        electrode_nr : int
            Electrode index to be switched on or off.
        state : str
            Either 'on' or 'off'.
        role : str
            Either 'A', 'B', 'M' or 'N', so we can assign it to a MUX board.
        """
        if self.sequence.max() <= 4:  # only 4 electrodes so no MUX
            pass
        else:
            # choose with MUX board
            tca = adafruit_tca9548a.TCA9548A(self.i2c, self.board_address[role])

            # find I2C address of the electrode and corresponding relay
            # TODO from number of electrode, the below can be guessed
            # considering that one MCP23017 can cover 16 electrodes
            electrode_nr = electrode_nr - 1  # switch to 0 indexing
            i2c_address = 7 - electrode_nr // 16  # quotient without rest of the division
            relay_nr = electrode_nr - (electrode_nr // 16) * 16
            relay_nr = relay_nr + 1  # switch back to 1 based indexing

            # if electrode_nr < 17:
            #     i2c_address = 7
            #     relay_nr = electrode_nr
            # elif 16 < electrode_nr < 33:
            #     i2c_address = 6
            #     relay_nr = electrode_nr - 16
            # elif 32 < electrode_nr < 49:
            #     i2c_address = 5
            #     relay_nr = electrode_nr - 32
            # elif 48 < electrode_nr < 65:
            #     i2c_address = 4
            #     relay_nr = electrode_nr - 48

            if i2c_address is not None:
                # select the MCP23017 of the selected MUX board
                mcp2 = MCP23017(tca[i2c_address])
                mcp2.get_pin(relay_nr - 1).direction = digitalio.Direction.OUTPUT

                if state == 'on':
                    mcp2.get_pin(relay_nr - 1).value = True
                else:
                    mcp2.get_pin(relay_nr - 1).value = False

                self.exec_logger.debug(f'Switching relay {relay_nr} {state} for electrode {electrode_nr}')
            else:
                self.exec_logger.warning(f'Unable to address electrode nr {electrode_nr}')

    def switch_mux_on(self, quadrupole):
        """ Switch on multiplexer relays for given quadrupole.
        
        Parameters
        ----------
        quadrupole : list of 4 int
            List of 4 integers representing the electrode numbers.
        """
        roles = ['A', 'B', 'M', 'N']
        # another check to be sure A != B
        if quadrupole[0] != quadrupole[1]:
            for i in range(0, 4):
                self.switch_mux(quadrupole[i], 'on', roles[i])
        else:
            self.exec_logger.error('A == B -> short circuit risk detected!')

    def switch_mux_off(self, quadrupole):
        """ Switch off multiplexer relays for given quadrupole.
        
        Parameters
        ----------
        quadrupole : list of 4 int
            List of 4 integers representing the electrode numbers.
        """
        roles = ['A', 'B', 'M', 'N']
        for i in range(0, 4):
            self.switch_mux(quadrupole[i], 'off', roles[i])

    def reset_mux(self):
        """Switch off all multiplexer relays."""
        roles = ['A', 'B', 'M', 'N']
        for i in range(0, 4):
            for j in range(1, self.max_elec + 1):
                self.switch_mux(j, 'off', roles[i])
        self.exec_logger.debug('All MUX switched off.')

    def gain_auto(self, channel):
        """ Automatically set the gain on a channel

        Parameters
        ----------
        channel:

        Returns
        -------
            float
        """
        gain = 2 / 3
        if (abs(channel.voltage) < 2.040) and (abs(channel.voltage) >= 1.023):
            gain = 2
        elif (abs(channel.voltage) < 1.023) and (abs(channel.voltage) >= 0.508):
            gain = 4
        elif (abs(channel.voltage) < 0.508) and (abs(channel.voltage) >= 0.250):
            gain = 8
        elif abs(channel.voltage) < 0.256:
            gain = 16
        self.exec_logger.debug(f'Setting gain to {gain}')
        return gain

    def run_measurement(self, quad, nb_stack=None, injection_duration=None):
        """ Do a 4 electrode measurement and measure transfer resistance obtained.

        Parameters
        ----------
        nb_stack : int, optional
            Number of stacks.
        injection_duration : int, optional
            Injection time in seconds.
        quad : list of int
            Quadrupole to measure.
        """
        # TODO here we can add the current_injected or voltage_injected in mA or mV
        # check arguments
        if nb_stack is None:
            nb_stack = self.pardict['stack']
        if injection_duration is None:
            injection_duration = self.pardict['injection_duration']

        start_time = time.time()

        # inner variable initialization
        injection_current = 0
        sum_vmn = 0
        sum_ps = 0

        # injection courant and measure
        pin0 = self.mcp.get_pin(0)
        pin0.direction = Direction.OUTPUT
        pin1 = self.mcp.get_pin(1)
        pin1.direction = Direction.OUTPUT
        pin0.value = False
        pin1.value = False

        self.exec_logger.debug('Starting measurement')
        self.data_logger.info('Waiting for data')

        # FUNCTION AUTOGAIN
        # ADS1115 for current measurement (AB)
        self.ads_current = ads.ADS1115(self.i2c, gain=2 / 3, data_rate=860, address=0x48)
        # ADS1115 for voltage measurement (MN)
        self.ads_voltage = ads.ADS1115(self.i2c, gain=2 / 3, data_rate=860, address=0x49)
        # try auto gain
        pin1.value = True
        pin0.value = False
        time.sleep(injection_duration)
        gain_current = self.gain_auto(AnalogIn(self.ads_current, ads.P0))
        gain_voltage = self.gain_auto(AnalogIn(self.ads_voltage, ads.P0, ads.P1))
        pin0.value = False
        pin1.value = False
        print(gain_current)
        print(gain_voltage)
        self.ads_current = ads.ADS1115(self.i2c, gain=gain_current, data_rate=860, address=0x48)
        self.ads_voltage = ads.ADS1115(self.i2c, gain=gain_voltage, data_rate=860, address=0x49)

        # TODO I don't get why 3 + 2*nb_stack - 1? why not just range(nb_stack)?
        # or do we consider 1 stack = one full polarity? do we discard the first 3 readings?
        for n in range(0, 3 + 2 * nb_stack - 1):
            # current injection
            if (n % 2) == 0:
                pin1.value = True
                pin0.value = False  # current injection polarity nr1
            else:
                pin0.value = True
                pin1.value = False  # current injection nr2
            start_delay = time.time()  # stating measurement time
            time.sleep(injection_duration)  # delay depending on current injection duration

            # measurement of current i and voltage u
            # sampling for each stack at the end of the injection
            meas = np.zeros((self.nb_samples, 3))
            for k in range(0, self.nb_samples):
                # reading current value on ADS channel A0
                meas[k, 0] = (AnalogIn(self.ads_current, ads.P0).voltage * 1000) / (50 * self.r_shunt)
                meas[k, 1] = AnalogIn(self.ads_voltage, ads.P0, ads.P1).voltage * self.coef_p2 * 1000
                # reading voltage value on ADS channel A2
                # meas[k, 2] = AnalogIn(self.ads_voltage, ads.P1).voltage * self.coef_p3 * 1000

            # stop current injection
            pin1.value = False
            pin0.value = False
            end_delay = time.time()

            # take average from the samples per stack, then sum them all
            # average for all stack is done outside the loop
            injection_current = injection_current + (np.mean(meas[:, 0]))
            vmn1 = np.mean(meas[:, 1]) - np.mean(meas[:, 2])
            if (n % 2) == 0:
                sum_vmn = sum_vmn - vmn1
                sum_ps = sum_ps + vmn1
            else:
                sum_vmn = sum_vmn + vmn1
                sum_ps = sum_ps + vmn1

            # TODO get battery voltage and warn if battery is running low

            end_calc = time.time()

            # TODO I am not sure I understand the computation below
            # wait twice the actual injection time between two injection
            # so it's a 50% duty cycle right?
            time.sleep(2 * (end_delay - start_delay) - (end_calc - start_delay))

        # create a dictionary and compute averaged values from all stacks
        d = {
            "time": [datetime.now().isoformat()],
            "A": quad[0],
            "B": quad[1],
            "M": quad[2],
            "N": quad[3],
            "inj time [ms]": (end_delay - start_delay) * 1000,
            "Vmn [mV]": [(sum_vmn / (3 + 2 * nb_stack - 1))],
            "I [mA]": [(injection_current / (3 + 2 * nb_stack - 1))],
            "R [ohm]": [(sum_vmn / (3 + 2 * nb_stack - 1) / (injection_current / (3 + 2 * nb_stack - 1)))],
            "Ps [mV]": [(sum_ps / (3 + 2 * nb_stack - 1))],
            "nbStack": [nb_stack],
            "CPU temp [degC]": [CPUTemperature().temperature],
            "Time [s]": [(-start_time + time.time())],
            "Nb samples [-]": [self.nb_samples]
        }

        # round number to two decimal for nicer string output
        output = [f'{k}\t' for k in d.keys()]
        output = str(output)[:-1] + '\n'
        for k in d.keys():
            if isinstance(d[k], float):
                val = np.round(d[k], 2)
            else:
                val = d[k]
                output += f'{val}\t'
        output = output[:-1]
        self.exec_logger.debug(output)
        time.sleep(1)  # NOTE: why this?

        return d

    def rs_check(self):
        """ Check contact resistance.
        """
        
        # create custom sequence where MN == AB
        nelec = self.sequence.max()  # number of elec used in the sequence
        quads = np.vstack([
            np.arange(nelec - 1) + 1,
            np.arange(nelec - 1) + 2,
            np.arange(nelec - 1) + 1,
            np.arange(nelec - 1) + 2
<<<<<<< HEAD
        ]).T

        # create backup TODO not good
        export_path = self.pardict['export_path'].copy()
        sequence = self.sequence.copy()

        # assign new value
        self.pardict['export_path'] = export_path.replace('.csv', '_rs.csv')
        self.sequence = quads

        # run the RS check
        self.exec_logger.debug('RS check (check contact resistance)')
        self.measure()

        # restore
        self.pardict['export_path'] = export_path
        self.sequence = sequence

        # TODO if interrupted, we would need to restore the values
        # TODO or we offer the possibility in 'run_measurement' to have rs_check each time?
=======
            ]).T
              
        
        for i in range(0, quads.shape[0]):
                    quad = quads[i, :]  # quadrupole
                    self.reset_mux()
                    self.switch_mux_on(quad)
                    pin0 = self.mcp.get_pin(0)
                    pin0.direction = Direction.OUTPUT
                    pin1 = self.mcp.get_pin(1)
                    pin1.direction = Direction.OUTPUT
                    pin0.value = False
                    pin1.value = False
                                       
                    print(quad)                                       
                    # call the switch_mux function to switch to the right electrodes
                    self.ads_current = ads.ADS1115(self.i2c, gain=2/3, data_rate=860, address=0x48)
                    # ADS1115 for voltage measurement (MN)
                    self.ads_voltage = ads.ADS1115(self.i2c, gain=2/3, data_rate=860, address=0x49)
                    pin1.value = True
                    pin0.value = False
                    time.sleep(0.2)
                    A=AnalogIn(self.ads_current,ads.P0).voltage/(50 * self.r_shunt)
                    B=-AnalogIn(self.ads_voltage,ads.P0,ads.P1).voltage*2.5
                    R=B/A
                    #print(B)
                    #print(A)
                    print(abs(round(R/1000,1)),"Kohm")
                    self.switch_mux_off(quad)
                    pin0.value = False
                    pin1.value = False
                    
        
        
#         # create backup TODO not good
#         export_path = self.pardict['export_path']
#         sequence = self.sequence.copy()
# 
#         # assign new value
#         self.pardict['export_path'] = export_path.replace('.csv', '_rs.csv')
#         self.sequence = quads
#         print(self.sequence)
#         
#         # run the RS check
#         self.log_exec('RS check (check contact resistance)', level='debug')
#         self.measure()
#         
#         # restore
#         self.pardict['export_path'] = export_path
#         self.sequence = sequence
# 
#         # TODO if interrupted, we would need to restore the values
#         # TODO or we offer the possiblity in 'run_measurement' to have rs_check each time?
>>>>>>> 56659566

    @staticmethod
    def append_and_save(filename, last_measurement):
        """Append and save last measurement dataframe.

        Parameters
        ----------
        filename : str
            filename to save the last measurement dataframe
        last_measurement : dict
            Last measurement taken in the form of a python dictionary
        """

        if os.path.isfile(filename):
            # Load data file and append data to it
            with open(filename, 'a') as f:
                w = csv.DictWriter(f, last_measurement.keys())
                w.writerow(last_measurement)
                # last_measurement.to_csv(f, header=False)
        else:
            # create data file and add headers
            with open(filename, 'a') as f:
                w = csv.DictWriter(f, last_measurement.keys())
                w.writeheader()
                w.writerow(last_measurement)
                # last_measurement.to_csv(f, header=True)

    def measure(self):
        """Run the sequence in a separate thread. Can be stopped by 'OhmPi.stop()'.
        """
        self.run = True
        self.status = 'running'
        self.exec_logger.debug(f'Status: {self.status}')

        def func():
            for g in range(0, self.pardict["nbr_meas"]):  # for time-lapse monitoring
                if self.run is False:
                    self.exec_logger.warning('Data acquisition interrupted')
                    break
                t0 = time.time()

                # create filename with timestamp
                filename = self.pardict["export_path"].replace('.csv',
                                                               f'_{datetime.now().strftime("%Y%m%dT%H%M%S")}.csv')
                self.exec_logger.debug(f'Saving to {filename}')

                # make sure all multiplexer are off
                self.reset_mux()

                # measure all quadrupole of the sequence
                for i in range(0, self.sequence.shape[0]):
                    quad = self.sequence[i, :]  # quadrupole
                    if self.run is False:
                        break

                    # call the switch_mux function to switch to the right electrodes
                    self.switch_mux_on(quad)

                    # run a measurement
                    if self.on_pi:
                        current_measurement = self.run_measurement(quad, self.pardict["stack"],
                                                                   self.pardict["injection_duration"])
                    else:  # for testing, generate random data
                        current_measurement = {
                            'A': [quad[0]], 'B': [quad[1]], 'M': [quad[2]], 'N': [quad[3]],
                            'R [ohm]': np.abs(np.random.randn(1))
                        }

                    # switch mux off
                    self.switch_mux_off(quad)

                    # log data to the data logger
                    self.data_logger.info(f'{current_measurement}')
                    # save data and print in a text file
                    self.append_and_save(filename, current_measurement)
                    self.exec_logger.debug('{:d}/{:d}'.format(i + 1, self.sequence.shape[0]))

                # compute time needed to take measurement and subtract it from interval
                # between two sequence run (= sequence_delay)
                measuring_time = time.time() - t0
                sleep_time = self.pardict["sequence_delay"] - measuring_time

                if sleep_time < 0:
                    # it means that the measuring time took longer than the sequence delay
                    sleep_time = 0
                    self.exec_logger.warning('The measuring time is longer than the sequence delay. '
                                             'Increase the sequence delay')

                # sleeping time between sequence
                if self.pardict["nbr_meas"] > 1:
                    time.sleep(sleep_time)  # waiting for next measurement (time-lapse)
            self.status = 'idle'

        self.thread = threading.Thread(target=func)
        self.thread.start()

    def stop(self):
        """Stop the acquisition.
        """
        self.run = False
        if self.thread is not None:
            self.thread.join()
        self.exec_logger.debug(f'Status: {self.status}')


# mqtt_client, measurement_topic = mqtt_client_setup()

VERSION = '2.0.2'

print(colored(r' ________________________________' + '\n' +
              r'|  _  | | | ||  \/  || ___ \_   _|' + '\n' +
              r'| | | | |_| || .  . || |_/ / | |' + '\n' +
              r'| | | |  _  || |\/| ||  __/  | |' + '\n' +
              r'\ \_/ / | | || |  | || |    _| |_' + '\n' +
              r' \___/\_| |_/\_|  |_/\_|    \___/ ', 'red'))
print('OhmPi start')
print('Version:', VERSION)
platform, on_pi = OhmPi.get_platform()
if on_pi:
    print(colored(f'Running on {platform} platform', 'green'))
    # TODO: check model for compatible platforms (exclude Raspberry Pi versions that are not supported...)
    #       and emit a warning otherwise
    if not arm64_imports:
        print(colored(f'Warning: Required packages are missing.\n'
                      f'Please run . env.sh at command prompt to update your virtual environment\n', 'yellow'))
else:
    print(colored(f'Not running on the Raspberry Pi platform.\nFor simulation purposes only...', 'yellow'))

current_time = datetime.now()
print(current_time.strftime("%Y-%m-%d %H:%M:%S"))

# for testing
if __name__ == "__main__":
    ohmpi = OhmPi(config='ohmpi_param.json')
    ohmpi.measure()
    time.sleep(4)
    ohmpi.stop()<|MERGE_RESOLUTION|>--- conflicted
+++ resolved
@@ -395,7 +395,7 @@
         pin1.value = False
 
         self.exec_logger.debug('Starting measurement')
-        self.data_logger.info('Waiting for data')
+        self.exec_logger.info('Waiting for data')
 
         # FUNCTION AUTOGAIN
         # ADS1115 for current measurement (AB)
@@ -499,7 +499,6 @@
     def rs_check(self):
         """ Check contact resistance.
         """
-        
         # create custom sequence where MN == AB
         nelec = self.sequence.max()  # number of elec used in the sequence
         quads = np.vstack([
@@ -507,82 +506,56 @@
             np.arange(nelec - 1) + 2,
             np.arange(nelec - 1) + 1,
             np.arange(nelec - 1) + 2
-<<<<<<< HEAD
         ]).T
 
-        # create backup TODO not good
-        export_path = self.pardict['export_path'].copy()
-        sequence = self.sequence.copy()
-
-        # assign new value
-        self.pardict['export_path'] = export_path.replace('.csv', '_rs.csv')
-        self.sequence = quads
-
-        # run the RS check
-        self.exec_logger.debug('RS check (check contact resistance)')
-        self.measure()
-
-        # restore
-        self.pardict['export_path'] = export_path
-        self.sequence = sequence
-
-        # TODO if interrupted, we would need to restore the values
-        # TODO or we offer the possibility in 'run_measurement' to have rs_check each time?
-=======
-            ]).T
-              
-        
         for i in range(0, quads.shape[0]):
-                    quad = quads[i, :]  # quadrupole
-                    self.reset_mux()
-                    self.switch_mux_on(quad)
-                    pin0 = self.mcp.get_pin(0)
-                    pin0.direction = Direction.OUTPUT
-                    pin1 = self.mcp.get_pin(1)
-                    pin1.direction = Direction.OUTPUT
-                    pin0.value = False
-                    pin1.value = False
-                                       
-                    print(quad)                                       
-                    # call the switch_mux function to switch to the right electrodes
-                    self.ads_current = ads.ADS1115(self.i2c, gain=2/3, data_rate=860, address=0x48)
-                    # ADS1115 for voltage measurement (MN)
-                    self.ads_voltage = ads.ADS1115(self.i2c, gain=2/3, data_rate=860, address=0x49)
-                    pin1.value = True
-                    pin0.value = False
-                    time.sleep(0.2)
-                    A=AnalogIn(self.ads_current,ads.P0).voltage/(50 * self.r_shunt)
-                    B=-AnalogIn(self.ads_voltage,ads.P0,ads.P1).voltage*2.5
-                    R=B/A
-                    #print(B)
-                    #print(A)
-                    print(abs(round(R/1000,1)),"Kohm")
-                    self.switch_mux_off(quad)
-                    pin0.value = False
-                    pin1.value = False
-                    
-        
-        
-#         # create backup TODO not good
-#         export_path = self.pardict['export_path']
-#         sequence = self.sequence.copy()
-# 
-#         # assign new value
-#         self.pardict['export_path'] = export_path.replace('.csv', '_rs.csv')
-#         self.sequence = quads
-#         print(self.sequence)
-#         
-#         # run the RS check
-#         self.log_exec('RS check (check contact resistance)', level='debug')
-#         self.measure()
-#         
-#         # restore
-#         self.pardict['export_path'] = export_path
-#         self.sequence = sequence
-# 
-#         # TODO if interrupted, we would need to restore the values
-#         # TODO or we offer the possiblity in 'run_measurement' to have rs_check each time?
->>>>>>> 56659566
+            quad = quads[i, :]  # quadrupole
+            self.reset_mux()
+            self.switch_mux_on(quad)
+            pin0 = self.mcp.get_pin(0)
+            pin0.direction = Direction.OUTPUT
+            pin1 = self.mcp.get_pin(1)
+            pin1.direction = Direction.OUTPUT
+            pin0.value = False
+            pin1.value = False
+
+            print(quad)
+            # call the switch_mux function to switch to the right electrodes
+            self.ads_current = ads.ADS1115(self.i2c, gain=2 / 3, data_rate=860, address=0x48)
+            # ADS1115 for voltage measurement (MN)
+            self.ads_voltage = ads.ADS1115(self.i2c, gain=2 / 3, data_rate=860, address=0x49)
+            pin1.value = True
+            pin0.value = False
+            time.sleep(0.2)
+            current = AnalogIn(self.ads_current, ads.P0).voltage / (50 * self.r_shunt)
+            voltage = -AnalogIn(self.ads_voltage, ads.P0, ads.P1).voltage * 2.5
+            resistance = voltage / current
+            # print(B)
+            # print(A)
+            print(abs(round(resistance / 1000, 1)), "kOhm")
+            self.switch_mux_off(quad)
+            pin0.value = False
+            pin1.value = False
+
+    #         # create backup TODO not good
+    #         export_path = self.pardict['export_path']
+    #         sequence = self.sequence.copy()
+    #
+    #         # assign new value
+    #         self.pardict['export_path'] = export_path.replace('.csv', '_rs.csv')
+    #         self.sequence = quads
+    #         print(self.sequence)
+    #
+    #         # run the RS check
+    #         self.log_exec('RS check (check contact resistance)', level='debug')
+    #         self.measure()
+    #
+    #         # restore
+    #         self.pardict['export_path'] = export_path
+    #         self.sequence = sequence
+    #
+    #         # TODO if interrupted, we would need to restore the values
+    #         # TODO or we offer the possiblity in 'run_measurement' to have rs_check each time?
 
     @staticmethod
     def append_and_save(filename, last_measurement):
