--- conflicted
+++ resolved
@@ -985,9 +985,7 @@
         Parameters
         ----------
         message : str
-            command arguments
-        kwargs: str
-            command keywords and arguments
+            command and arguments
 
         Returns
         -------
@@ -1033,17 +1031,13 @@
             self.exec_logger.warning(f'Unable to set sequence: {e}')
             status = False
 
-<<<<<<< HEAD
     def run_sequence(self, **kwargs):
-        """ Run the sequence in a separate thread. Can be stopped by 'OhmPi.stop()'.
-=======
-    def run_sequence(self, cmd_id=None, **kwargs):
         """Run sequence in sync mode
         """
         self.status = 'running'
         self.exec_logger.debug(f'Status: {self.status}')
         self.exec_logger.debug(f'Measuring sequence: {self.sequence}')
-        
+
         t0 = time.time()
 
         # create filename with timestamp
@@ -1156,11 +1150,10 @@
 
         self.thread = threading.Thread(target=func)
         self.thread.start()
-        
+
     def run_multiple_sequences(self, cmd_id=None, **kwargs):
         """ Run multiple sequences in a separate thread for monitoring mode.
             Can be stopped by 'OhmPi.interrupt()'.
->>>>>>> e44c8a33
         """
         # self.run = True
         self.status = 'running'
