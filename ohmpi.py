# -*- coding: utf-8 -*-
"""
created on January 6, 2020.
Updates dec 2022.
Hardware: Licensed under CERN-OHL-S v2 or any later version
Software: Licensed under the GNU General Public License v3.0
Ohmpi.py is a program to control a low-cost and open hardware resistivity meter OhmPi that has been developed by
Rémi CLEMENT (INRAE), Vivien DUBOIS (INRAE), Hélène GUYARD (IGE), Nicolas FORQUET (INRAE), Yannick FARGIER (IFSTTAR)
Olivier KAUFMANN (UMONS), Arnaud WATLET (UMONS) and Guillaume BLANCHY (FNRS/ULiege).
"""

import os
from utils import get_platform
import json
import warnings
from copy import deepcopy
import numpy as np
import csv
import time
import shutil
from datetime import datetime
from termcolor import colored
import threading
from logging_setup import setup_loggers
from config import MQTT_CONTROL_CONFIG, OHMPI_CONFIG, EXEC_LOGGING_CONFIG
from logging import DEBUG

# finish import (done only when class is instantiated as some libs are only available on arm64 platform)
try:
    import board  # noqa
    import busio  # noqa
    import adafruit_tca9548a  # noqa
    import adafruit_ads1x15.ads1115 as ads  # noqa
    from adafruit_ads1x15.analog_in import AnalogIn  # noqa
    from adafruit_mcp230xx.mcp23008 import MCP23008  # noqa
    from adafruit_mcp230xx.mcp23017 import MCP23017  # noqa
    import digitalio  # noqa
    from digitalio import Direction  # noqa
    from gpiozero import CPUTemperature  # noqa
    import minimalmodbus  # noqa

    arm64_imports = True
except ImportError as error:
    if EXEC_LOGGING_CONFIG['logging_level'] == DEBUG:
        print(colored(f'Import error: {error}', 'yellow'))
    arm64_imports = False
except Exception as error:
    print(colored(f'Unexpected error: {error}', 'red'))
    arm64_imports = None

class OhmPi(object):
    """ OhmPi class.
    """

    def __init__(self, settings=None, sequence=None, use_mux=False, mqtt=True, onpi=None, idps=False):
        """Constructs the ohmpi object

        Parameters
        ----------
        settings:

        sequence:

        use_mux:
            if True use the multiplexor to select active electrodes
        mqtt: bool, defaut: True
            if True publish on mqtt topics while logging, otherwise use other loggers only
        onpi: bool,None default: None
            if None, the platform on which the class is instantiated is determined to set on_pi to either True or False.
            if False the behaviour of an ohmpi will be partially emulated and return random data.
        idps:
            if true uses the DPS
        """

        if onpi is None:
            _, onpi = get_platform()

        self._sequence = sequence
        self.nb_samples = 0
        self.use_mux = use_mux
        self.on_pi = onpi  # True if run from the RaspberryPi with the hardware, otherwise False for random data
        self.status = 'idle'  # either running or idle
        self.thread = None  # contains the handle for the thread taking the measurement

        # set loggers
        config_exec_logger, _, config_data_logger, _, _, msg = setup_loggers(mqtt=mqtt)  # TODO: add SOH
        self.data_logger = config_data_logger
        self.exec_logger = config_exec_logger
        self.soh_logger = None  # TODO: Implement the SOH logger
        print(msg)

        # read in hardware parameters (config.py)
        self._read_hardware_config()

        # default acquisition settings
        self.settings = {
            'injection_duration': 0.2,
            'nb_meas': 1,
            'sequence_delay': 1,
            'nb_stack': 1,
            'export_path': 'data/measurement.csv'
        }
        # read in acquisition settings
        if settings is not None:
            self.update_settings(settings)

        self.exec_logger.debug('Initialized with settings:' + str(self.settings))

        # read quadrupole sequence
        if sequence is not None:
            self.load_sequence(sequence)

        self.idps = idps  # flag to use dps for injection or not

        # connect to components on the OhmPi board
        if self.on_pi:
            # activation of I2C protocol
            self.i2c = busio.I2C(board.SCL, board.SDA)  # noqa

            # I2C connexion to MCP23008, for current injection
<<<<<<< HEAD
            self.MCP_board = MCP23008(self.i2c, address=0x24)
            self.pin4 = self.MCP_board.get_pin(4) # Ohmpi_run
=======
            self.mcp_board = MCP23008(self.i2c, address=self.mcp_board_address)
            self.pin4 = self.mcp_board.get_pin(4) # Ohmpi_run
>>>>>>> ca6c999c
            self.pin4.direction = Direction.OUTPUT
            self.pin4.value = True

            # ADS1115 for current measurement (AB)
            self.ads_current_address = 0x48
            self.ads_current = ads.ADS1115(self.i2c, gain=2 / 3, data_rate=860, address=self.ads_current_address)

            # ADS1115 for voltage measurement (MN)
            self.ads_voltage_address = 0x49
            self.ads_voltage = ads.ADS1115(self.i2c, gain=2 / 3, data_rate=860, address=self.ads_voltage_address)

            # current injection module
            if self.idps:
<<<<<<< HEAD
                self.switch_dps('on')
=======
                self.pin2 = self.mcp_board.get_pin(2) # dsp +
                self.pin2.direction = Direction.OUTPUT
                self.pin2.value = True
                self.pin3 = self.mcp_board.get_pin(3) # dsp -
                self.pin3.direction = Direction.OUTPUT
                self.pin3.value = True
                time.sleep(4)
>>>>>>> ca6c999c
                self.DPS = minimalmodbus.Instrument(port='/dev/ttyUSB0', slaveaddress=1)  # port name, address (decimal)
                self.DPS.serial.baudrate = 9600  # Baud rate 9600 as listed in doc
                self.DPS.serial.bytesize = 8  #
                self.DPS.serial.timeout = 1  # greater than 0.5 for it to work
                self.DPS.debug = False  #
                self.DPS.serial.parity = 'N'  # No parity
                self.DPS.mode = minimalmodbus.MODE_RTU  # RTU mode
                self.DPS.write_register(0x0001, 1000, 0)  # max current allowed (100 mA for relays)
                # (last number) 0 is for mA, 3 is for A

                #self.soh_logger.debug(f'Battery voltage: {self.DPS.read_register(0x05,2 ):.3f}') TODO: SOH logger
                print(self.DPS.read_register(0x05,2 ))
                self.switch_dps('off')


            # injection courant and measure (TODO check if it works, otherwise back in run_measurement())
<<<<<<< HEAD
            self.pin0 = self.MCP_board.get_pin(0)
            self.pin0.direction = Direction.OUTPUT
            self.pin0.value = False
            self.pin1 = self.MCP_board.get_pin(1)
=======
            self.pin0 = self.mcp_board.get_pin(0)
            self.pin0.direction = Direction.OUTPUT
            self.pin0.value = False
            self.pin1 = self.mcp_board.get_pin(1)
>>>>>>> ca6c999c
            self.pin1.direction = Direction.OUTPUT
            self.pin1.value = False

        # set controller
        self.mqtt = mqtt
        self.cmd_id = None
        if self.mqtt:
            import paho.mqtt.client as mqtt_client

            self.exec_logger.debug(f"Connecting to control topic {MQTT_CONTROL_CONFIG['ctrl_topic']}"
                                   f" on {MQTT_CONTROL_CONFIG['hostname']} broker")

            def connect_mqtt() -> mqtt_client:
                def on_connect(mqttclient, userdata, flags, rc):
                    if rc == 0:
                        self.exec_logger.debug(f"Successfully connected to control broker:"
                                               f" {MQTT_CONTROL_CONFIG['hostname']}")
                    else:
                        self.exec_logger.warning(f'Failed to connect to control broker. Return code : {rc}')

                client = mqtt_client.Client(f"ohmpi_{OHMPI_CONFIG['id']}_listener", clean_session=False)
                client.username_pw_set(MQTT_CONTROL_CONFIG['auth'].get('username'),
                                       MQTT_CONTROL_CONFIG['auth']['password'])
                client.on_connect = on_connect
                client.connect(MQTT_CONTROL_CONFIG['hostname'], MQTT_CONTROL_CONFIG['port'])
                return client

            try:
                self.exec_logger.debug(f"Connecting to control broker: {MQTT_CONTROL_CONFIG['hostname']}")
                self.controller = connect_mqtt()
            except Exception as e:
                self.exec_logger.debug(f'Unable to connect control broker: {e}')
                self.controller = None
            if self.controller is not None:
                self.exec_logger.debug(f"Subscribing to control topic {MQTT_CONTROL_CONFIG['ctrl_topic']}")
                try:
                    self.controller.subscribe(MQTT_CONTROL_CONFIG['ctrl_topic'], MQTT_CONTROL_CONFIG['qos'])

                    msg = f"Subscribed to control topic {MQTT_CONTROL_CONFIG['ctrl_topic']}" \
                          f" on {MQTT_CONTROL_CONFIG['hostname']} broker"
                    self.exec_logger.debug(msg)
                    print(colored(f'\u2611 {msg}', 'blue'))
                except Exception as e:
                    self.exec_logger.warning(f'Unable to subscribe to control topic : {e}')
                    self.controller = None
                publisher_config = MQTT_CONTROL_CONFIG.copy()
                publisher_config['topic'] = MQTT_CONTROL_CONFIG['ctrl_topic']
                publisher_config.pop('ctrl_topic')

                def on_message(client, userdata, message):
                    command = message.payload.decode('utf-8')
                    self.exec_logger.debug(f'Received command {command}')
                    self._process_commands(command)

                self.controller.on_message = on_message
            else:
                self.controller = None
                self.exec_logger.warning('No connection to control broker.'
                                         ' Use python/ipython to interact with OhmPi object...')

    @staticmethod
    def append_and_save(filename: str, last_measurement: dict, cmd_id=None):
        """Appends and saves the last measurement dict.

        Parameters
        ----------
        filename : str
            filename to save the last measurement dataframe
        last_measurement : dict
            Last measurement taken in the form of a python dictionary
        cmd_id : str, optional
            Unique command identifier
        """
        last_measurement = deepcopy(last_measurement)
        if 'fulldata' in last_measurement:
            d = last_measurement['fulldata']
            n = d.shape[0]
            if n > 1:
                idic = dict(zip(['i' + str(i) for i in range(n)], d[:, 0]))
                udic = dict(zip(['u' + str(i) for i in range(n)], d[:, 1]))
                tdic = dict(zip(['t' + str(i) for i in range(n)], d[:, 2]))
                last_measurement.update(idic)
                last_measurement.update(udic)
                last_measurement.update(tdic)
            last_measurement.pop('fulldata')

        if os.path.isfile(filename):
            # Load data file and append data to it
            with open(filename, 'a') as f:
                w = csv.DictWriter(f, last_measurement.keys())
                w.writerow(last_measurement)
                # last_measurement.to_csv(f, header=False)
        else:
            # create data file and add headers
            with open(filename, 'a') as f:
                w = csv.DictWriter(f, last_measurement.keys())
                w.writeheader()
                w.writerow(last_measurement)

    def _compute_tx_volt(self, best_tx_injtime=0.1, strategy='vmax', tx_volt=5):
        """Estimates best Tx voltage based on different strategies.
        At first a half-cycle is made for a short duration with a fixed
        known voltage. This gives us Iab and Rab. We also measure Vmn.
        A constant c = vmn/iab is computed (only depends on geometric
        factor and ground resistivity, that doesn't change during a
        quadrupole). Then depending on the strategy, we compute which
        vab to inject to reach the minimum/maximum Iab current or
        min/max Vmn.
        This function also compute the polarity on Vmn (on which pin
        of the ADS1115 we need to measure Vmn to get the positive value).

        Parameters
        ----------
        best_tx_injtime : float, optional
            Time in milliseconds for the half-cycle used to compute Rab.
        strategy : str, optional
            Either:
            - vmax : compute Vab to reach a maximum Iab and Vmn
            - constant : apply given Vab
        tx_volt : float, optional
            Voltage apply to try to guess the best voltage. 5 V applied
            by default. If strategy "constant" is chosen, constant voltage
            to applied is "tx_volt".

        Returns
        -------
        vab : float
            Proposed Vab according to the given strategy.
        polarity : int
            Either 1 or -1 to know on which pin of the ADS the Vmn is measured.
        """

        # hardware limits
        voltage_min = 10.  # mV
        voltage_max = 4500.
        current_min = voltage_min / (self.r_shunt * 50)  # mA
        current_max = voltage_max / (self.r_shunt * 50)
        tx_max = 50.  # volt

        # check of volt
        volt = tx_volt
        if volt > tx_max:
            self.exec_logger.warning('Sorry, cannot inject more than 50 V, set it back to 5 V')
            volt = 5.

        # redefined the pin of the mcp (needed when relays are connected)
<<<<<<< HEAD
        self.pin0 = self.MCP_board.get_pin(0)
        self.pin0.direction = Direction.OUTPUT
        self.pin0.value = False
        self.pin1 = self.MCP_board.get_pin(1)
=======
        self.pin0 = self.mcp_board.get_pin(0)
        self.pin0.direction = Direction.OUTPUT
        self.pin0.value = False
        self.pin1 = self.mcp_board.get_pin(1)
>>>>>>> ca6c999c
        self.pin1.direction = Direction.OUTPUT
        self.pin1.value = False

        # select a polarity to start with
        self.pin0.value = True
        self.pin1.value = False
        
        
        if strategy == 'constant':
            vab = volt

            self.DPS.write_register(0x0000, volt, 2)
            self.DPS.write_register(0x09, 1)  # DPS5005 on
            time.sleep(best_tx_injtime)  # inject for given tx time
            # autogain
            self.ads_current = ads.ADS1115(self.i2c, gain=2 / 3, data_rate=860, address=self.ads_current_address)
            self.ads_voltage = ads.ADS1115(self.i2c, gain=2 / 3, data_rate=860, address=self.ads_voltage_address)
            gain_current = self._gain_auto(AnalogIn(self.ads_current, ads.P0))
            gain_voltage0 = self._gain_auto(AnalogIn(self.ads_voltage, ads.P0))
            gain_voltage2 = self._gain_auto(AnalogIn(self.ads_voltage, ads.P2))
            gain_voltage = np.min([gain_voltage0, gain_voltage2])  # TODO: separate gain for P0 and P2
            self.ads_current = ads.ADS1115(self.i2c, gain=gain_current, data_rate=860, address=self.ads_current_address)
            self.ads_voltage = ads.ADS1115(self.i2c, gain=gain_voltage, data_rate=860, address=self.ads_voltage_address)
            # we measure the voltage on both A0 and A2 to guess the polarity
            I = AnalogIn(self.ads_current, ads.P0).voltage * 1000. / 50 / self.r_shunt  # noqa measure current
            U0 = AnalogIn(self.ads_voltage, ads.P0).voltage * 1000.  # noqa measure voltage
            U2 = AnalogIn(self.ads_voltage, ads.P2).voltage * 1000.  # noqa

            # check polarity
            polarity = 1  # by default, we guessed it right
            vmn = U0
            if U0 < 0:  # we guessed it wrong, let's use a correction factor
                polarity = -1
                vmn = U2
        
        elif strategy == 'vmax':
            # implement different strategy
            I=0
            vmn=0
            count=0
            while I < 3 or abs(vmn) < 20 :  #TODO: hardware related - place in config
            
                if count > 0 :
                    print('o', volt)
                    volt = volt + 2
                    print('>', volt)
                count=count+1
                if volt > 50:
                    break
        
                # set voltage for test
                if count==1:
                    self.DPS.write_register(0x09, 1)  # DPS5005 on
                    time.sleep(best_tx_injtime)  # inject for given tx time
                self.DPS.write_register(0x0000, volt, 2)
                # autogain
                self.ads_current = ads.ADS1115(self.i2c, gain=2 / 3, data_rate=860, address=self.ads_current_address)
                self.ads_voltage = ads.ADS1115(self.i2c, gain=2 / 3, data_rate=860, address=self.ads_voltage_address)
                gain_current = self._gain_auto(AnalogIn(self.ads_current, ads.P0))
                gain_voltage0 = self._gain_auto(AnalogIn(self.ads_voltage, ads.P0))
                gain_voltage2 = self._gain_auto(AnalogIn(self.ads_voltage, ads.P2))
                gain_voltage = np.min([gain_voltage0, gain_voltage2])  #TODO: separate gain for P0 and P2
                self.ads_current = ads.ADS1115(self.i2c, gain=gain_current, data_rate=860, address=self.ads_current_address)
                self.ads_voltage = ads.ADS1115(self.i2c, gain=gain_voltage, data_rate=860, address=self.ads_voltage_address)
                # we measure the voltage on both A0 and A2 to guess the polarity
                for i in range(10):
                    I = AnalogIn(self.ads_current, ads.P0).voltage * 1000. / 50 / self.r_shunt  # noqa measure current
                    U0 = AnalogIn(self.ads_voltage, ads.P0).voltage * 1000.  # noqa measure voltage
                    U2 = AnalogIn(self.ads_voltage, ads.P2).voltage * 1000.  # noqa
                    time.sleep(best_tx_injtime)
                    print(U0,U2,I)

                # check polarity
                polarity = 1  # by default, we guessed it right
                vmn = U0
                if U0 < 0:  # we guessed it wrong, let's use a correction factor
                    polarity = -1
                    vmn = U2
            
            n = 0
            while (abs(vmn) > voltage_max or I > current_max) and volt>0:  #If starting voltage is too high, need to lower it down
                # print('we are out of range! so decreasing volt')
                volt = volt - 2
                self.DPS.write_register(0x0000, volt, 2)
                #self.DPS.write_register(0x09, 1)  # DPS5005 on
                I = AnalogIn(self.ads_current, ads.P0).voltage * 1000. / 50 / self.r_shunt
                U0 = AnalogIn(self.ads_voltage, ads.P0).voltage * 1000.
                U2 = AnalogIn(self.ads_voltage, ads.P2).voltage * 1000.
                polarity = 1  # by default, we guessed it right
                vmn = U0
                if U0 < 0:  # we guessed it wrong, let's use a correction factor
                    polarity = -1
                    vmn = U2
                n+=1
                if n > 25 :   
                    break
                        
            factor_I = (current_max) / I
            factor_vmn = voltage_max / vmn
            factor = factor_I
            if factor_I > factor_vmn:
                factor = factor_vmn
<<<<<<< HEAD
            #print('factor', factor_I, factor_vmn)
            vab = factor * volt #* 0.8
=======
            vab = factor * volt * 0.8
>>>>>>> ca6c999c
            if vab > tx_max:
                vab = tx_max
            print(factor_I, factor_vmn, 'factor!!')


        elif strategy == 'vmin':
            # implement different strategy
            I=20
            vmn=400
            count=0
            while I > 10 or abs(vmn) > 300 :  #TODO: hardware related - place in config
                if count > 0 :
                    volt = volt - 2
                print(volt, count)
                count=count+1
                if volt > 50:
                    break

                # set voltage for test
                self.DPS.write_register(0x0000, volt, 2)
                if count==1:
                    self.DPS.write_register(0x09, 1)  # DPS5005 on
                time.sleep(best_tx_injtime)  # inject for given tx time

                # autogain
                self.ads_current = ads.ADS1115(self.i2c, gain=2 / 3, data_rate=860, address=self.ads_current_address)
                self.ads_voltage = ads.ADS1115(self.i2c, gain=2 / 3, data_rate=860, address=self.ads_voltage_address)
                gain_current = self._gain_auto(AnalogIn(self.ads_current, ads.P0))
                gain_voltage0 = self._gain_auto(AnalogIn(self.ads_voltage, ads.P0))
                gain_voltage2 = self._gain_auto(AnalogIn(self.ads_voltage, ads.P2))
                gain_voltage = np.min([gain_voltage0, gain_voltage2])  #TODO: separate gain for P0 and P2
                self.ads_current = ads.ADS1115(self.i2c, gain=gain_current, data_rate=860, address=self.ads_current_address)
                self.ads_voltage = ads.ADS1115(self.i2c, gain=gain_voltage, data_rate=860, address=self.ads_voltage_address)
                # we measure the voltage on both A0 and A2 to guess the polarity
                I = AnalogIn(self.ads_current, ads.P0).voltage * 1000. / 50 / self.r_shunt  # noqa measure current
                U0 = AnalogIn(self.ads_voltage, ads.P0).voltage * 1000.  # noqa measure voltage
                U2 = AnalogIn(self.ads_voltage, ads.P2).voltage * 1000.  # noqa

                # check polarity
                polarity = 1  # by default, we guessed it right
                vmn = U0
                if U0 < 0:  # we guessed it wrong, let's use a correction factor
                    polarity = -1
                    vmn = U2

            n=0
            while (abs(vmn) < voltage_min or I < current_min) and volt > 0 :  #If starting voltage is too high, need to lower it down
                # print('we are out of range! so increasing volt')
                volt = volt + 2
                print(volt)
                self.DPS.write_register(0x0000, volt, 2)
                #self.DPS.write_register(0x09, 1)  # DPS5005 on
                #time.sleep(best_tx_injtime)
                I = AnalogIn(self.ads_current, ads.P0).voltage * 1000. / 50 / self.r_shunt
                U0 = AnalogIn(self.ads_voltage, ads.P0).voltage * 1000.
                U2 = AnalogIn(self.ads_voltage, ads.P2).voltage * 1000.
                polarity = 1  # by default, we guessed it right
                vmn = U0
                if U0 < 0:  # we guessed it wrong, let's use a correction factor
                    polarity = -1
                    vmn = U2
                n+=1
                if n > 25 :
                    break

            vab = volt

        self.DPS.write_register(0x09, 0) # DPS5005 off
        # print('polarity', polarity)
        self.pin0.value = False
        self.pin1.value = False
        # # compute constant
        # c = vmn / I
        Rab = (volt * 1000.) / I  # noqa

        self.exec_logger.debug(f'Rab = {Rab:.2f} Ohms')

        # self.DPS.write_register(0x09, 0) # DPS5005 off
        self.pin0.value = False
        self.pin1.value = False

        return vab, polarity, Rab

    @staticmethod
    def _find_identical_in_line(quads):
        """Finds quadrupole where A and B are identical.
        If A and B are connected to the same electrode, the Pi burns (short-circuit).

        Parameters
        ----------
        quads : numpy.ndarray
            List of quadrupoles of shape nquad x 4 or 1D vector of shape nquad.

        Returns
        -------
        output : numpy.ndarray 1D array of int
            List of index of rows where A and B are identical.
        """

        # if we have a 1D array (so only 1 quadrupole), make it a 2D array
        if len(quads.shape) == 1:
            quads = quads[None, :]

        output = np.where(quads[:, 0] == quads[:, 1])[0]

        return output

    def _gain_auto(self, channel):
        """Automatically sets the gain on a channel

        Parameters
        ----------
        channel : ads.ADS1x15
            Instance of ADS where voltage is measured.

        Returns
        -------
        gain : float
            Gain to be applied on ADS1115.
        """

        gain = 2 / 3
        if (abs(channel.voltage) < 2.040) and (abs(channel.voltage) >= 1.023):
            gain = 2
        elif (abs(channel.voltage) < 1.023) and (abs(channel.voltage) >= 0.508):
            gain = 4
        elif (abs(channel.voltage) < 0.508) and (abs(channel.voltage) >= 0.250):
            gain = 8
        elif abs(channel.voltage) < 0.256:
            gain = 16
        self.exec_logger.debug(f'Setting gain to {gain}')
        return gain

    def get_data(self, survey_names=None, cmd_id=None):
        """Get available data.
        
        Parameters
        ----------
        survey_names : list of str, optional
            List of filenames already available from the html interface. So
            their content won't be returned again. Only files not in the list
            will be read.
        cmd_id : str, optional
            Unique command identifier
        """
        # get all .csv file in data folder
        if survey_names is None:
            survey_names = []
        fnames = [fname for fname in os.listdir('data/') if fname[-4:] == '.csv']
        ddic = {}
        if cmd_id is None:
            cmd_id = 'unknown'
        for fname in fnames:
            if ((fname != 'readme.txt')
                    and ('_rs' not in fname)
                    and (fname.replace('.csv', '') not in survey_names)):
                try:
                    data = np.loadtxt('data/' + fname, delimiter=',',
                                      skiprows=1, usecols=(1, 2, 3, 4, 8))
                    data = data[None, :] if len(data.shape) == 1 else data
                    ddic[fname.replace('.csv', '')] = {
                        'a': data[:, 0].astype(int).tolist(),
                        'b': data[:, 1].astype(int).tolist(),
                        'm': data[:, 2].astype(int).tolist(),
                        'n': data[:, 3].astype(int).tolist(),
                        'rho': data[:, 4].tolist(),
                    }
                except Exception as e:
                    print(fname, ':', e)
        rdic = {'cmd_id': cmd_id, 'data': ddic}
        self.data_logger.info(json.dumps(rdic))
        return ddic

    def interrupt(self, cmd_id=None):
        """Interrupts the acquisition

        Parameters
        ----------
        cmd_id : str, optional
            Unique command identifier
        """
        self.status = 'stopping'
        if self.thread is not None:
            self.thread.join()
            self.exec_logger.debug('Interrupted sequence acquisition...')
        else:
            self.exec_logger.debug('No sequence measurement thread to interrupt.')
        self.exec_logger.debug(f'Status: {self.status}')

    def load_sequence(self, filename: str, cmd_id=None):
        """Reads quadrupole sequence from file.

        Parameters
        ----------
        filename : str
            Path of the .csv or .txt file with A, B, M and N electrodes.
            Electrode index start at 1.
        cmd_id : str, optional
            Unique command identifier

        Returns
        -------
        sequence : numpy.array
            Array of shape (number quadrupoles * 4).
        """
        self.exec_logger.debug(f'Loading sequence {filename}')
        sequence = np.loadtxt(filename, delimiter=" ", dtype=np.uint32)  # load quadrupole file

        if sequence is not None:
            self.exec_logger.debug(f'Sequence of {sequence.shape[0]:d} quadrupoles read.')

        # locate lines where the electrode index exceeds the maximum number of electrodes
        test_index_elec = np.array(np.where(sequence > self.max_elec))

        # locate lines where electrode A == electrode B
        test_same_elec = self._find_identical_in_line(sequence)

        # if statement with exit cases (TODO rajouter un else if pour le deuxième cas du ticket #2)
        if test_index_elec.size != 0:
            for i in range(len(test_index_elec[0, :])):
                self.exec_logger.error(f'An electrode index at line {str(test_index_elec[0, i] + 1)} '
                                       f'exceeds the maximum number of electrodes')
            # sys.exit(1)
            sequence = None
        elif len(test_same_elec) != 0:
            for i in range(len(test_same_elec)):
                self.exec_logger.error(f'An electrode index A == B detected at line {str(test_same_elec[i] + 1)}')
            # sys.exit(1)
            sequence = None

        if sequence is not None:
            self.exec_logger.info(f'Sequence {filename} of {sequence.shape[0]:d} quadrupoles loaded.')
        else:
            self.exec_logger.warning(f'Unable to load sequence {filename}')
        self.sequence = sequence

    def measure(self, **kwargs):
        warnings.warn('This function is deprecated. Use run_multiple_sequences() instead.', DeprecationWarning)
        self.run_multiple_sequences(**kwargs)

    def _process_commands(self, message: str):
        """Processes commands received from the controller(s)

        Parameters
        ----------
        message : str
            message containing a command and arguments or keywords and arguments
        """
        status = False
        cmd_id = '?'
        try:
            decoded_message = json.loads(message)
            self.exec_logger.debug(f'Decoded message {decoded_message}')
            cmd_id = decoded_message.pop('cmd_id', None)
            cmd = decoded_message.pop('cmd', None)
            # args = decoded_message.pop('args', None)
            # if args is not None:
            #    if len(args) != 0:
            #        if args[0] != '[':
            #            args = f'["{args}"]'
            #        self.exec_logger.debug(f'args to decode: {args}')
            #        args = json.loads(args) if args != '[]' else None
            #        self.exec_logger.debug(f'Decoded args {args}')
            #    else:
            #        args = None
            kwargs = decoded_message.pop('kwargs', None)
            # if kwargs is not None:
            #     if len(kwargs) != 0:
            #         if kwargs[0] != '{':
            #             kwargs = '{"' + kwargs + '"}'
            #         self.exec_logger.debug(f'kwargs to decode: {kwargs}')
            #         kwargs = json.loads(kwargs) if kwargs != '' else None
            #         self.exec_logger.debug(f'Decoded kwargs {kwargs}')
            #     else:
            #         kwargs = None
            self.exec_logger.debug(f"Calling method {cmd}({str(kwargs) if kwargs is not None else ''})")
            # self.exec_logger.debug(f"Calling method {cmd}({str(args) + ', ' if args is not None else ''}"
            #                        f"{str(kwargs) if kwargs is not None else ''})")
            if cmd_id is None:
                self.exec_logger.warning('You should use a unique identifier for cmd_id')
            if cmd is not None:
                try:
                    # if args is None:
                    #     if kwargs is None:
                    #         output = getattr(self, cmd)()
                    #     else:
                    #         output = getattr(self, cmd)(**kwargs)
                    # else:
                    if kwargs is None:
                        output = getattr(self, cmd)()
                    else:
                        output = getattr(self, cmd)(**kwargs)
                    status = True
                except Exception as e:
                    self.exec_logger.error(
                        f"Unable to execute {cmd}({str(kwargs) if kwargs is not None else ''}): {e}")
                    status = False
        except Exception as e:
            self.exec_logger.warning(f'Unable to decode command {message}: {e}')
            status = False
        finally:
            reply = {'cmd_id': cmd_id, 'status': status}
            reply = json.dumps(reply)
            self.exec_logger.debug(f'Execution report: {reply}')

    def quit(self, cmd_id=None):
        """Quits OhmPi

        Parameters
        ----------
        cmd_id : str, optional
            Unique command identifier
        """

        self.exec_logger.debug(f'Quitting ohmpi.py following command {cmd_id}')
        exit()

    def _read_hardware_config(self):
        """Reads hardware configuration from config.py
        """
        self.exec_logger.debug('Getting hardware config')
        self.id = OHMPI_CONFIG['id']  # ID of the OhmPi
        self.r_shunt = OHMPI_CONFIG['R_shunt']  # reference resistance value in ohm
        self.Imax = OHMPI_CONFIG['Imax']  # maximum current
        self.exec_logger.debug(f'The maximum current cannot be higher than {self.Imax} mA')
        self.coef_p2 = OHMPI_CONFIG['coef_p2']  # slope for current conversion for ads.P2, measurement in V/V
        self.nb_samples = OHMPI_CONFIG['nb_samples']  # number of samples measured for each stack
        self.version = OHMPI_CONFIG['version']  # hardware version
        self.max_elec = OHMPI_CONFIG['max_elec']  # maximum number of electrodes
        self.board_addresses = OHMPI_CONFIG['board_addresses']
        self.board_version = OHMPI_CONFIG['board_version']
        self.mcp_board_address = OHMPI_CONFIG['mcp_board_address']
        self.exec_logger.debug(f'OHMPI_CONFIG = {str(OHMPI_CONFIG)}')

    def read_quad(self, **kwargs):
        warnings.warn('This function is deprecated. Use load_sequence instead.', DeprecationWarning)
        self.load_sequence(**kwargs)

    def remove_data(self, cmd_id=None):
        """Remove all data in the data folder

        Parameters
        ----------
        cmd_id : str, optional
            Unique command identifier
        """
        self.exec_logger.debug(f'Removing all data following command {cmd_id}')
        shutil.rmtree('data')
        os.mkdir('data')

    def restart(self, cmd_id=None):
        """Restarts the Raspberry Pi

        Parameters
        ----------
        cmd_id : str, optional
            Unique command identifier
        """

        if self.on_pi:
            self.exec_logger.info(f'Restarting pi following command {cmd_id}...')
            os.system('reboot')
        else:
            self.exec_logger.warning('Not on Raspberry Pi, skipping reboot...')

    def run_measurement(self, quad=None, nb_stack=None, injection_duration=None,
                        autogain=True, strategy='constant', tx_volt=5, best_tx_injtime=0.1,
                        cmd_id=None):
        """Measures on a quadrupole and returns transfer resistance.

        Parameters
        ----------
        quad : iterable (list of int)
            Quadrupole to measure, just for labelling. Only switch_mux_on/off
            really create the route to the electrodes.
        nb_stack : int, optional
            Number of stacks. A stacl is considered two half-cycles (one
            positive, one negative).
        injection_duration : int, optional
            Injection time in seconds.
        autogain : bool, optional
            If True, will adapt the gain of the ADS1115 to maximize the
            resolution of the reading.
        strategy : str, optional
            (V3.0 only) If we search for best voltage (tx_volt == 0), we can choose
            vmax strategy : find the highest voltage that stays in the range
            For a constant value, just set the tx_volt.
        tx_volt : float, optional
            (V3.0 only) If specified, voltage will be imposed. If 0, we will look
            for the best voltage. If the best Tx cannot be found, no
            measurement will be taken and values will be NaN.
        best_tx_injtime : float, optional
            (V3.0 only) Injection time in seconds used for finding the best voltage.
        cmd_id : str, optional
            Unique command identifier
        """
        self.exec_logger.debug('Starting measurement')
        self.exec_logger.debug('Waiting for data')

        # check arguments
        if quad is None:
            quad = [0, 0, 0, 0]

        if self.on_pi:
            if nb_stack is None:
                nb_stack = self.settings['nb_stack']
            if injection_duration is None:
                injection_duration = self.settings['injection_duration']
            tx_volt = float(tx_volt)

            # inner variable initialization
            sum_i = 0
            sum_vmn = 0
            sum_ps = 0

            # let's define the pin again as if we run through measure()
            # as it's run in another thread, it doesn't consider these
            # and this can lead to short circuit!
            
<<<<<<< HEAD
            self.pin0 = self.MCP_board.get_pin(0)
            self.pin0.direction = Direction.OUTPUT
            self.pin0.value = False
            self.pin1 = self.MCP_board.get_pin(1)
            self.pin1.direction = Direction.OUTPUT
            self.pin1.value = False
            self.pin7 = self.MCP_board.get_pin(7) #IHM on mesaurement
=======
            self.pin0 = self.mcp_board.get_pin(0)
            self.pin0.direction = Direction.OUTPUT
            self.pin0.value = False
            self.pin1 = self.mcp_board.get_pin(1)
            self.pin1.direction = Direction.OUTPUT
            self.pin1.value = False
            self.pin7 = self.mcp_board.get_pin(7) #IHM on mesaurement
>>>>>>> ca6c999c
            self.pin7.direction = Direction.OUTPUT
            self.pin7.value = False
            
            if self.sequence is None:
                if self.idps:
<<<<<<< HEAD
                    self.switch_dps('on')

            self.pin5 = self.MCP_board.get_pin(5) #IHM on mesaurement
            self.pin5.direction = Direction.OUTPUT
            self.pin5.value = True
            self.pin6 = self.MCP_board.get_pin(6) #IHM on mesaurement
            self.pin6.direction = Direction.OUTPUT
            self.pin6.value = False
            self.pin7 = self.MCP_board.get_pin(7) #IHM on mesaurement
=======
                    self.pin2 = self.mcp_board.get_pin(2) # dsp +
                    self.pin2.direction = Direction.OUTPUT
                    self.pin2.value = True
                    self.pin3 = self.mcp_board.get_pin(3) # dsp -
                    self.pin3.direction = Direction.OUTPUT
                    self.pin3.value = True
                    time.sleep(5)
                    
            self.pin5 = self.mcp_board.get_pin(5) #IHM on mesaurement
            self.pin5.direction = Direction.OUTPUT
            self.pin5.value = True
            self.pin6 = self.mcp_board.get_pin(6) #IHM on mesaurement
            self.pin6.direction = Direction.OUTPUT
            self.pin6.value = False
            self.pin7 = self.mcp_board.get_pin(7) #IHM on mesaurement
>>>>>>> ca6c999c
            self.pin7.direction = Direction.OUTPUT
            self.pin7.value = False           
            if self.idps: 
                if self.DPS.read_register(0x05,2) < 11:
                    self.pin7.value = True# max current allowed (100 mA for relays) #voltage
            
            # get best voltage to inject AND polarity
            if self.idps:
                tx_volt, polarity, Rab = self._compute_tx_volt(
                    best_tx_injtime=best_tx_injtime, strategy=strategy, tx_volt=tx_volt)
                self.exec_logger.debug(f'Best vab found is {tx_volt:.3f}V')
            else:
                polarity = 1
                Rab = None

            # first reset the gain to 2/3 before trying to find best gain (mode 0 is continuous)
            self.ads_current = ads.ADS1115(self.i2c, gain=2 / 3, data_rate=860,
                                           address=self.ads_current_address, mode=0)
            self.ads_voltage = ads.ADS1115(self.i2c, gain=2 / 3, data_rate=860,
                                           address=self.ads_voltage_address, mode=0)
            # turn on the power supply
            start_delay = None
            end_delay = None
            out_of_range = False
            if self.idps:
                if not np.isnan(tx_volt):
                    self.DPS.write_register(0x0000, tx_volt, 2)  # set tx voltage in V
                    self.DPS.write_register(0x09, 1)  # DPS5005 on
                    time.sleep(0.3)
                else:
                    self.exec_logger.debug('No best voltage found, will not take measurement')
                    out_of_range = True

            if not out_of_range:  # we found a Vab in the range so we measure
                if autogain:

                    # compute autogain
                    gain_voltage = []
                    for n in [0,1]:  # make short cycle for gain computation
                        if n == 0:
                            self.pin0.value = True
                            self.pin1.value = False
                            if self.board_version == 'mb.2023.0.0':
                                self.pin6.value = True # IHM current injection led on
                        else:
                            self.pin0.value = False
                            self.pin1.value = True  # current injection nr2
                            if self.board_version == 'mb.2023.0.0':
                                self.pin6.value = True # IHM current injection led on

                        time.sleep(injection_duration)
                        gain_current = self._gain_auto(AnalogIn(self.ads_current, ads.P0))
                        if polarity > 0:
                            gain_voltage.append(self._gain_auto(AnalogIn(self.ads_voltage, ads.P0)))
                        else:
                            gain_voltage.append(self._gain_auto(AnalogIn(self.ads_voltage, ads.P2)))
                        self.pin0.value = False
                        self.pin1.value = False
                        if self.board_version == 'mb.2023.0.0':
                            self.pin6.value = False # IHM current injection led off

                    self.exec_logger.debug(f'Gain current: {gain_current:.3f}, gain voltage: {gain_voltage[0]:.3f}, '
                                           f'{gain_voltage[1]:.3f}')
                    self.ads_current = ads.ADS1115(self.i2c, gain=gain_current, data_rate=860,
                                                address=self.ads_current_address, mode=0)

                self.pin0.value = False
                self.pin1.value = False

                # one stack = 2 half-cycles (one positive, one negative)
                pinMN = 0 if polarity > 0 else 2  # noqa

                # sampling for each stack at the end of the injection
                sampling_interval = 10  # ms    # TODO: make this a config option
                self.nb_samples = int(injection_duration * 1000 // sampling_interval) + 1  #TODO: check this strategy

                # full data for waveform
                fulldata = []

                #  we sample every 10 ms (as using AnalogIn for both current
                # and voltage takes about 7 ms). When we go over the injection
                # duration, we break the loop and truncate the meas arrays
                # only the last values in meas will be taken into account
                start_time = time.time()  # start counter
                for n in range(0, nb_stack * 2):  # for each half-cycles
                    # current injection
                    if (n % 2) == 0:
                        self.pin0.value = True
                        self.pin1.value = False
                        if autogain: # select gain computed on first half cycle
                            self.ads_voltage = ads.ADS1115(self.i2c, gain=gain_voltage[0], data_rate=860,
                                                           address=self.ads_voltage_address, mode=0)
                    else:
                        self.pin0.value = False
                        self.pin1.value = True  # current injection nr2
                        if autogain: # select gain computed on first half cycle
                            self.ads_voltage = ads.ADS1115(self.i2c, gain=gain_voltage[1], data_rate=860,
                                                           address=self.ads_voltage_address, mode=0)
                    self.exec_logger.debug(f'Stack {n} {self.pin0.value} {self.pin1.value}')
                    if self.board_version == 'mb.2023.0.0':
                        self.pin6.value = True  # IHM current injection led on
                    # measurement of current i and voltage u during injection
                    meas = np.zeros((self.nb_samples, 3)) * np.nan
                    start_delay = time.time()  # stating measurement time
                    dt = 0
                    k = 0
                    for k in range(0, self.nb_samples):
                        # reading current value on ADS channels
                        meas[k, 0] = (AnalogIn(self.ads_current, ads.P0).voltage * 1000) / (50 * self.r_shunt)
                        if self.board_version == 'mb.2023.0.0':
                            if pinMN == 0:
                                meas[k, 1] = AnalogIn(self.ads_voltage, ads.P0).voltage * 1000
                            else:
                                meas[k, 1] = -AnalogIn(self.ads_voltage, ads.P2).voltage * 1000
                        elif self.board_version == '22.10':
                            meas[k, 1] = -AnalogIn(self.ads_voltage, ads.P0, ads.P1).voltage * self.coef_p2 * 1000
                        # else:
                        #    self.exec_logger.debug('Unknown board')
                        time.sleep(sampling_interval / 1000)
                        dt = time.time() - start_delay  # real injection time (s)
                        meas[k, 2] = time.time() - start_time
                        if dt > (injection_duration - 0 * sampling_interval / 1000.):
                            break

                    # stop current injection
                    self.pin0.value = False
                    self.pin1.value = False
                    self.pin6.value = False# IHM current injection led on
                    end_delay = time.time()

                    # truncate the meas array if we didn't fill the last samples  #TODO: check why
                    meas = meas[:k + 1]

                    # measurement of current i and voltage u during off time
                    measpp = np.zeros((meas.shape[0], 3)) * np.nan
                    start_delay = time.time()  # stating measurement time
                    dt = 0
                    for k in range(0, measpp.shape[0]):
                        # reading current value on ADS channels
                        measpp[k, 0] = (AnalogIn(self.ads_current, ads.P0).voltage * 1000.) / (50 * self.r_shunt)
                        if self.board_version == 'mb.2023.0.0':
                            if pinMN == 0:
                                measpp[k, 1] = AnalogIn(self.ads_voltage, ads.P0).voltage * 1000.
                            else:
                                measpp[k, 1] = AnalogIn(self.ads_voltage, ads.P2).voltage * 1000. * -1
                        elif self.board_version == '22.10':
                            measpp[k, 1] = -AnalogIn(self.ads_voltage, ads.P0, ads.P1).voltage * self.coef_p2 * 1000.
                        else:
                            self.exec_logger.debug('unknown board')
                        time.sleep(sampling_interval / 1000)
                        dt = time.time() - start_delay  # real injection time (s)
                        measpp[k, 2] = time.time() - start_time
                        if dt > (injection_duration - 0 * sampling_interval / 1000.):
                            break

                    end_delay = time.time()

                    # truncate the meas array if we didn't fill the last samples
                    measpp = measpp[:k + 1]

                    # we alternate on which ADS1115 pin we measure because of sign of voltage
                    if pinMN == 0:
                        pinMN = 2  # noqa
                    else:
                        pinMN = 0  # noqa

                    # store data for full wave form
                    fulldata.append(meas)
                    fulldata.append(measpp)

                # TODO get battery voltage and warn if battery is running low
                # TODO send a message on SOH stating the battery level

                # let's do some calculation (out of the stacking loop)

                # i_stack = np.empty(2 * nb_stack, dtype=object)
                # vmn_stack = np.empty(2 * nb_stack, dtype=object)
                i_stack, vmn_stack = [], []
                # select appropriate window length to average the readings
                window = int(np.min([f.shape[0] for f in fulldata[::2]]) // 3)
                for n, meas in enumerate(fulldata[::2]):
                    # take average from the samples per stack, then sum them all
                    # average for the last third of the stacked values
                    #  is done outside the loop
                    i_stack.append(meas[-int(window):, 0])
                    vmn_stack.append(meas[-int(window):, 1])

                    sum_i = sum_i + (np.mean(meas[-int(meas.shape[0] // 3):, 0]))
                    vmn1 = np.mean(meas[-int(meas.shape[0] // 3), 1])
                    if (n % 2) == 0:
                        sum_vmn = sum_vmn - vmn1
                        sum_ps = sum_ps + vmn1
                    else:
                        sum_vmn = sum_vmn + vmn1
                        sum_ps = sum_ps + vmn1

            else:
                sum_i = np.nan
                sum_vmn = np.nan
                sum_ps = np.nan
                fulldata = None

            if self.idps:
                self.DPS.write_register(0x0000, 0, 2)  # reset to 0 volt
                self.DPS.write_register(0x09, 0)  # DPS5005 off

            # reshape full data to an array of good size
            # we need an array of regular size to save in the csv
            if not out_of_range:
                fulldata = np.vstack(fulldata)
                # we create a big enough array given nb_samples, number of
                # half-cycles (1 stack = 2 half-cycles), and twice as we
                # measure decay as well
                a = np.zeros((nb_stack * self.nb_samples * 2 * 2, 3)) * np.nan
                a[:fulldata.shape[0], :] = fulldata
                fulldata = a
            else:
                np.array([[]])

            vmn_stack_mean = np.mean([np.diff(np.mean(vmn_stack[i*2:i*2+2], axis=1)) / 2 for i in range(nb_stack)])
            vmn_std =np.sqrt(np.std(vmn_stack[::2])**2 + np.std(vmn_stack[1::2])**2) # np.sum([np.std(vmn_stack[::2]),np.std(vmn_stack[1::2])])
            i_stack_mean = np.mean(i_stack)
            i_std = np.mean(np.array([np.std(i_stack[::2]), np.std(i_stack[1::2])]))
            r_stack_mean = vmn_stack_mean / i_stack_mean
            r_stack_std = np.sqrt((vmn_std/vmn_stack_mean)**2 + (i_std/i_stack_mean)**2) * r_stack_mean
            ps_stack_mean = np.mean(np.array([np.mean(np.mean(vmn_stack[i * 2:i * 2 + 2], axis=1)) for i in range(nb_stack)]))

            # create a dictionary and compute averaged values from all stacks
            # if self.board_version == 'mb.2023.0.0':
            d = {
                "time": datetime.now().isoformat(),
                "A": quad[0],
                "B": quad[1],
                "M": quad[2],
                "N": quad[3],
                "inj time [ms]": (end_delay - start_delay) * 1000. if not out_of_range else 0.,
                "Vmn [mV]": sum_vmn / (2 * nb_stack),
                "I [mA]": sum_i / (2 * nb_stack),
                "R [ohm]": sum_vmn / sum_i,
                "Ps [mV]": sum_ps / (2 * nb_stack),
                "nbStack": nb_stack,
                "Tx [V]": tx_volt if not out_of_range else 0.,
                "CPU temp [degC]": CPUTemperature().temperature,
                "Nb samples [-]": self.nb_samples,
                "fulldata": fulldata,
                "I_stack [mA]": i_stack_mean,
                "I_std [mA]": i_std,
                "I_per_stack [mA]": np.array([np.mean(i_stack[i*2:i*2+2]) for i in range(nb_stack)]),
                "Vmn_stack [mV]": vmn_stack_mean,
                "Vmn_std [mV]": vmn_std,
                "Vmn_per_stack [mV]": np.array([np.diff(np.mean(vmn_stack[i*2:i*2+2], axis=1))[0] / 2 for i in range(nb_stack)]),
                "R_stack [ohm]": r_stack_mean,
                "R_std [ohm]": r_stack_std,
                "R_per_stack [Ohm]": np.mean([np.diff(np.mean(vmn_stack[i*2:i*2+2], axis=1)) / 2 for i in range(nb_stack)]) / np.array([np.mean(i_stack[i*2:i*2+2]) for i in range(nb_stack)]),
                "PS_per_stack [mV]":  np.array([np.mean(np.mean(vmn_stack[i*2:i*2+2], axis=1)) for i in range(nb_stack)]),
                "PS_stack [mV]": ps_stack_mean,
                "R_ab [ohm]": Rab
            }
                # print(np.array([(vmn_stack[i*2:i*2+2]) for i in range(nb_stack)]))
            # elif self.board_version == '22.10':
            #     d = {
            #         "time": datetime.now().isoformat(),
            #         "A": quad[0],
            #         "B": quad[1],
            #         "M": quad[2],
            #         "N": quad[3],
            #         "inj time [ms]": (end_delay - start_delay) * 1000. if not out_of_range else 0.,
            #         "Vmn [mV]": sum_vmn / (2 * nb_stack),
            #         "I [mA]": sum_i / (2 * nb_stack),
            #         "R [ohm]": sum_vmn / sum_i,
            #         "Ps [mV]": sum_ps / (2 * nb_stack),
            #         "nbStack": nb_stack,
            #         "Tx [V]": tx_volt if not out_of_range else 0.,
            #         "CPU temp [degC]": CPUTemperature().temperature,
            #         "Nb samples [-]": self.nb_samples,
            #         "fulldata": fulldata,
            #     }

        else:  # for testing, generate random data
            d = {'time': datetime.now().isoformat(), 'A': quad[0], 'B': quad[1], 'M': quad[2], 'N': quad[3],
                 'R [ohm]': np.abs(np.random.randn(1)).tolist()}

        # to the data logger
        dd = d.copy()
        dd.pop('fulldata')  # too much for logger
        dd.update({'A': str(dd['A'])})
        dd.update({'B': str(dd['B'])})
        dd.update({'M': str(dd['M'])})
        dd.update({'N': str(dd['N'])})

        # round float to 2 decimal
        for key in dd.keys():
            if isinstance(dd[key], float):
                dd[key] = np.round(dd[key], 3)

        dd['cmd_id'] = str(cmd_id)
        self.data_logger.info(dd)
        self.pin5.value = False #IHM led on measurement off 
        if self.sequence is None :
            self.switch_dps('off')

        return d

    def run_multiple_sequences(self, cmd_id=None, sequence_delay=None, nb_meas=None, **kwargs):
        """Runs multiple sequences in a separate thread for monitoring mode.
           Can be stopped by 'OhmPi.interrupt()'.
           Additional arguments are passed to run_measurement().

        Parameters
        ----------
        cmd_id : str, optional
            Unique command identifier
        sequence_delay : int, optional
            Number of seconds at which the sequence must be started from each others.
        nb_meas : int, optional
            Number of time the sequence must be repeated.
        kwargs : dict, optional
            See help(k.run_measurement) for more info.
        """
        # self.run = True
        if sequence_delay is None:
            sequence_delay = self.settings['sequence_delay']
        sequence_delay = int(sequence_delay)
        if nb_meas is None:
            nb_meas = self.settings['nb_meas']
        self.status = 'running'
        self.exec_logger.debug(f'Status: {self.status}')
        self.exec_logger.debug(f'Measuring sequence: {self.sequence}')

        def func():
            for g in range(0, nb_meas):  # for time-lapse monitoring
                if self.status == 'stopping':
                    self.exec_logger.warning('Data acquisition interrupted')
                    break
                t0 = time.time()
                self.run_sequence(**kwargs)

                # sleeping time between sequence
                dt = sequence_delay - (time.time() - t0)
                if dt < 0:
                    dt = 0
                if nb_meas > 1:
                    time.sleep(dt)  # waiting for next measurement (time-lapse)
            self.status = 'idle'

        self.thread = threading.Thread(target=func)
        self.thread.start()

    def run_sequence(self, cmd_id=None, **kwargs):
        """Runs sequence synchronously (=blocking on main thread).
           Additional arguments are passed to run_measurement().

        Parameters
        ----------
        cmd_id : str, optional
            Unique command identifier
        """
        self.status = 'running'
        self.exec_logger.debug(f'Status: {self.status}')
        self.exec_logger.debug(f'Measuring sequence: {self.sequence}')
        t0 = time.time()
        self.reset_mux()
        
        
        
        # create filename with timestamp
        filename = self.settings["export_path"].replace('.csv',
                                                        f'_{datetime.now().strftime("%Y%m%dT%H%M%S")}.csv')
        self.exec_logger.debug(f'Saving to {filename}')

        # make sure all multiplexer are off
        

        # measure all quadrupole of the sequence
        if self.sequence is None:
            n = 1
        else:
            n = self.sequence.shape[0]
        for i in range(0, n):
            if self.sequence is None:
                quad = np.array([0, 0, 0, 0])
            else:
                quad = self.sequence[i, :]  # quadrupole
            if self.status == 'stopping':
                break

            # call the switch_mux function to switch to the right electrodes
            self.switch_mux_on(quad)
<<<<<<< HEAD
=======
            self.mcp_board = MCP23008(self.i2c, address=self.mcp_board_address)
            self.pin2 = self.mcp_board.get_pin(2) # dsp -
            self.pin2.direction = Direction.OUTPUT
            self.pin2.value = True
            self.pin3 = self.mcp_board.get_pin(3) # dsp -
            self.pin3.direction = Direction.OUTPUT
            self.pin3.value = True
            time.sleep (5)
>>>>>>> ca6c999c

            # switch on DPS
            self.switch_dps('on')
            # self.MCP_board = MCP23008(self.i2c, address=0x24)
            # self.pin2 = self.MCP_board.get_pin(2)  # dsp +
            # self.pin2.direction = Direction.OUTPUT
            # self.pin2.value = True
            # self.pin3 = self.MCP_board.get_pin(3)  # dsp -
            # self.pin3.direction = Direction.OUTPUT
            # self.pin3.value = True
            # time.sleep(4)
            # run a measurement
            if self.on_pi:
                acquired_data = self.run_measurement(quad, **kwargs)
            else:  # for testing, generate random data
                sum_vmn = np.random.rand(1)[0] * 1000.
                sum_i = np.random.rand(1)[0] * 100.
                cmd_id = np.random.randint(1000)
                acquired_data = {
                    "time": datetime.now().isoformat(),
                    "A": quad[0],
                    "B": quad[1],
                    "M": quad[2],
                    "N": quad[3],
                    "inj time [ms]": self.settings['injection_duration'] * 1000.,
                    "Vmn [mV]": sum_vmn,
                    "I [mA]": sum_i,
                    "R [ohm]": sum_vmn / sum_i,
                    "Ps [mV]": np.random.randn(1)[0] * 100.,
                    "nbStack": self.settings['nb_stack'],
                    "Tx [V]": np.random.randn(1)[0] * 5.,
                    "CPU temp [degC]": np.random.randn(1)[0] * 50.,
                    "Nb samples [-]": self.nb_samples,
                }
                self.data_logger.info(acquired_data)

            # switch mux off
            self.switch_mux_off(quad)

            # add command_id in dataset
            acquired_data.update({'cmd_id': cmd_id})
            # log data to the data logger
            # self.data_logger.info(f'{acquired_data}')
            # save data and print in a text file
            self.append_and_save(filename, acquired_data)
            self.exec_logger.debug(f'quadrupole {i + 1:d}/{n:d}')

        self.switch_dps('off')
        self.status = 'idle'

    def run_sequence_async(self, cmd_id=None, **kwargs):
        """Runs the sequence in a separate thread. Can be stopped by 'OhmPi.interrupt()'.
            Additional arguments are passed to run_measurement().

        Parameters
        ----------
        cmd_id : str, optional
            Unique command identifier
        """

        def func():
            self.run_sequence(**kwargs)

        self.thread = threading.Thread(target=func)
        self.thread.start()
        self.status = 'idle'

    def rs_check(self, tx_volt=12., cmd_id=None):
        """Checks contact resistances

        Parameters
        ----------
        tx_volt : float
            Voltage of the injection
        cmd_id : str, optional
            Unique command identifier
        """
        # create custom sequence where MN == AB
        # we only check the electrodes which are in the sequence (not all might be connected)
        if self.sequence is None or not self.use_mux:
            quads = np.array([[1, 2, 1, 2]], dtype=np.uint32)
        else:
            elec = np.sort(np.unique(self.sequence.flatten()))  # assumed order
            quads = np.vstack([
                elec[:-1],
                elec[1:],
                elec[:-1],
                elec[1:],
            ]).T
        if self.idps:
            quads[:, 2:] = 0  # we don't open Vmn to prevent burning the MN part
            # as it has a smaller range of accepted voltage

        # create filename to store RS
        export_path_rs = self.settings['export_path'].replace('.csv', '') \
                         + '_' + datetime.now().strftime('%Y%m%dT%H%M%S') + '_rs.csv'

        # perform RS check
        # self.run = True
        self.status = 'running'

        if self.on_pi:
            # make sure all mux are off to start with
            self.reset_mux()

            # measure all quad of the RS sequence
            for i in range(0, quads.shape[0]):
                quad = quads[i, :]  # quadrupole
                self.switch_mux_on(quad)  # put before raising the pins (otherwise conflict i2c)
                d = self.run_measurement(quad=quad, nb_stack=1, injection_duration=0.2, tx_volt=tx_volt, autogain=False)

                if self.idps:
                    voltage = tx_volt * 1000.  # imposed voltage on dps5005
                else:
                    voltage = d['Vmn [mV]']
                current = d['I [mA]']

                # compute resistance measured (= contact resistance)
                resist = abs(voltage / current) / 1000.
                # print(str(quad) + '> I: {:>10.3f} mA, V: {:>10.3f} mV, R: {:>10.3f} kOhm'.format(
                #    current, voltage, resist))
                msg = f'Contact resistance {str(quad):s}: I: {current * 1000.:>10.3f} mA, ' \
                      f'V: {voltage :>10.3f} mV, ' \
                      f'R: {resist :>10.3f} kOhm'

                self.exec_logger.debug(msg)

                # if contact resistance = 0 -> we have a short circuit!!
                if resist < 1e-5:
                    msg = f'!!!SHORT CIRCUIT!!! {str(quad):s}: {resist:.3f} kOhm'
                    self.exec_logger.warning(msg)

                # save data in a text file
                self.append_and_save(export_path_rs, {
                    'A': quad[0],
                    'B': quad[1],
                    'RS [kOhm]': resist,
                })

                # close mux path and put pin back to GND
                self.switch_mux_off(quad)
        else:
            pass
        self.status = 'idle'

    #
    #         # TODO if interrupted, we would need to restore the values
    #         # TODO or we offer the possibility in 'run_measurement' to have rs_check each time?

    def set_sequence(self, sequence=None, cmd_id=None):
        """Sets the sequence to acquire

        Parameters
        ----------
        sequence : list, str
            sequence of quadrupoles
        cmd_id: str, optional
            Unique command identifier
        """
        try:
            self.sequence = np.array(sequence).astype(int)
            # self.sequence = np.loadtxt(StringIO(sequence)).astype('uint32')
            status = True
        except Exception as e:
            self.exec_logger.warning(f'Unable to set sequence: {e}')
            status = False

    def stop(self, **kwargs):
        warnings.warn('This function is deprecated. Use interrupt instead.', DeprecationWarning)
        self.interrupt(**kwargs)

    def _switch_mux(self, electrode_nr, state, role):
        """Selects the right channel for the multiplexer cascade for a given electrode.
        
        Parameters
        ----------
        electrode_nr : int
            Electrode index to be switched on or off.
        state : str
            Either 'on' or 'off'.
        role : str
            Either 'A', 'B', 'M' or 'N', so we can assign it to a MUX board.
        """

        if not self.use_mux or not self.on_pi:
            if not self.on_pi:
                self.exec_logger.warning('Cannot reset mux while in simulation mode...')
            else:
                self.exec_logger.warning('You cannot use the multiplexer because use_mux is set to False.'
                                         ' Set use_mux to True to use the multiplexer...')
        elif self.sequence is None and not self.use_mux:
            self.exec_logger.warning('Unable to switch MUX without a sequence')
        else:
            # choose with MUX board
            tca = adafruit_tca9548a.TCA9548A(self.i2c, self.board_addresses[role])

            # find I2C address of the electrode and corresponding relay
            # considering that one MCP23017 can cover 16 electrodes
            i2c_address = 7 - (electrode_nr - 1) // 16  # quotient without rest of the division
            relay_nr = (electrode_nr-1) - ((electrode_nr-1) // 16) * 16

            if i2c_address is not None:
                # select the MCP23017 of the selected MUX board
                mcp2 = MCP23017(tca[i2c_address])
                mcp2.get_pin(relay_nr).direction = digitalio.Direction.OUTPUT

                if state == 'on':
                    mcp2.get_pin(relay_nr).value = True
                else:
                    mcp2.get_pin(relay_nr).value = False

                self.exec_logger.debug(f'Switching relay {relay_nr} '
                                       f'({str(hex(self.board_addresses[role]))}) {state} for electrode {electrode_nr}')
            else:
                self.exec_logger.warning(f'Unable to address electrode nr {electrode_nr}')

    def switch_dps(self,state='off'):
        """Switches DPS on or off.

            Parameters
            ----------
            state : str
                'on', 'off'
            """
        self.pin2 = self.MCP_board.get_pin(2) # dsp -
        self.pin2.direction = Direction.OUTPUT
        self.pin3 = self.MCP_board.get_pin(3) # dsp -
        self.pin3.direction = Direction.OUTPUT
        if state == 'on':
            self.pin2.value = True
            self.pin3.value = True
            self.exec_logger.debug(f'Switching DPS on')
            time.sleep(4)
        elif state == 'off':
            self.pin2.value = False
            self.pin3.value = False
            self.exec_logger.debug(f'Switching DPS off')


    def switch_mux_on(self, quadrupole, cmd_id=None):
        """Switches on multiplexer relays for given quadrupole.

        Parameters
        ----------
        cmd_id : str, optional
            Unique command identifier
        quadrupole : list of 4 int
            List of 4 integers representing the electrode numbers.
        """
        roles = ['A', 'B', 'M', 'N']
        # another check to be sure A != B
        if quadrupole[0] != quadrupole[1]:
            for i in range(0, 4):
                if quadrupole[i] > 0:
                    self._switch_mux(quadrupole[i], 'on', roles[i])
        else:
            self.exec_logger.error('Not switching MUX : A == B -> short circuit risk detected!')

    def switch_mux_off(self, quadrupole, cmd_id=None):
        """Switches off multiplexer relays for given quadrupole.

        Parameters
        ----------
        cmd_id : str, optional
            Unique command identifier
        quadrupole : list of 4 int
            List of 4 integers representing the electrode numbers.
        """
        roles = ['A', 'B', 'M', 'N']
        for i in range(0, 4):
            if quadrupole[i] > 0:
                self._switch_mux(quadrupole[i], 'off', roles[i])

    def test_mux(self, activation_time=1.0, address=0x70):
        """Interactive method to test the multiplexer.

        Parameters
        ----------
        activation_time : float, optional
            Time in seconds during which the relays are activated.
        address : hex, optional
            Address of the multiplexer board to test (e.g. 0x70, 0x71, ...).
        """
        self.use_mux = True
        self.reset_mux()

        # choose with MUX board
        tca = adafruit_tca9548a.TCA9548A(self.i2c, address)

        # ask use some details on how to proceed
        a = input('If you want try 1 channel choose 1, if you want try all channels choose 2!')
        if a == '1':
            print('run channel by channel test')
            electrode = int(input('Choose your electrode number (integer):'))
            electrodes = [electrode]
        elif a == '2':
            electrodes = range(1, 65)
        else:
            print('Wrong choice !')
            return

            # run the test
        for electrode_nr in electrodes:
            # find I2C address of the electrode and corresponding relay
            # considering that one MCP23017 can cover 16 electrodes
            i2c_address = 7 - (electrode_nr - 1) // 16  # quotient without rest of the division
            relay_nr = electrode_nr - (electrode_nr // 16) * 16 + 1

            if i2c_address is not None:
                # select the MCP23017 of the selected MUX board
                mcp2 = MCP23017(tca[i2c_address])
                mcp2.get_pin(relay_nr - 1).direction = digitalio.Direction.OUTPUT

                # activate relay for given time    
                mcp2.get_pin(relay_nr - 1).value = True
                print('electrode:', electrode_nr, ' activated...', end='', flush=True)
                time.sleep(activation_time)
                mcp2.get_pin(relay_nr - 1).value = False
                print(' deactivated')
                time.sleep(activation_time)
        print('Test finished.')

    def reset_mux(self, cmd_id=None):
        """Switches off all multiplexer relays.

        Parameters
        ----------
        cmd_id : str, optional
            Unique command identifier
        """
        if self.on_pi and self.use_mux:
            roles = ['A', 'B', 'M', 'N']
            for i in range(0, 4):
                for j in range(1, self.max_elec + 1):
                    self._switch_mux(j, 'off', roles[i])
            self.exec_logger.debug('All MUX switched off.')
        elif not self.on_pi:
            self.exec_logger.warning('Cannot reset mux while in simulation mode...')
        else:
            self.exec_logger.warning('You cannot use the multiplexer because use_mux is set to False.'
                                     ' Set use_mux to True to use the multiplexer...')

    def _update_acquisition_settings(self, config):
        warnings.warn('This function is deprecated, use update_settings() instead.', DeprecationWarning)
        self.update_settings(settings=config)

    def update_settings(self, settings: str, cmd_id=None):
        """Updates acquisition settings from a json file or dictionary.
        Parameters can be:
            - nb_electrodes (number of electrode used, if 4, no MUX needed)
            - injection_duration (in seconds)
            - nb_meas (total number of times the sequence will be run)
            - sequence_delay (delay in second between each sequence run)
            - nb_stack (number of stack for each quadrupole measurement)
            - export_path (path where to export the data, timestamp will be added to filename)

        Parameters
        ----------
        settings : str, dict
            Path to the .json settings file or dictionary of settings.
        cmd_id : str, optional
            Unique command identifier
        """
        status = False
        if settings is not None:
            try:
                if isinstance(settings, dict):
                    self.settings.update(settings)
                else:
                    with open(settings) as json_file:
                        dic = json.load(json_file)
                    self.settings.update(dic)
                self.exec_logger.debug('Acquisition parameters updated: ' + str(self.settings))
                status = True
            except Exception as e:  # noqa
                self.exec_logger.warning('Unable to update settings.')
                status = False
        else:
            self.exec_logger.warning('Settings are missing...')
        return status

    # Properties
    @property
    def sequence(self):
        """Gets sequence"""
        if self._sequence is not None:
            assert isinstance(self._sequence, np.ndarray)
        return self._sequence

    @sequence.setter
    def sequence(self, sequence):
        """Sets sequence"""
        if sequence is not None:
            assert isinstance(sequence, np.ndarray)
            self.use_mux = True
        else:
            self.use_mux = False
        self._sequence = sequence


VERSION = '2.1.5'

print(colored(r' ________________________________' + '\n' +
              r'|  _  | | | ||  \/  || ___ \_   _|' + '\n' +
              r'| | | | |_| || .  . || |_/ / | |' + '\n' +
              r'| | | |  _  || |\/| ||  __/  | |' + '\n' +
              r'\ \_/ / | | || |  | || |    _| |_' + '\n' +
              r' \___/\_| |_/\_|  |_/\_|    \___/ ', 'red'))
print('Version:', VERSION)
platform, on_pi = get_platform()

if on_pi:
    print(colored(f'\u2611 Running on {platform} platform', 'green'))
    # TODO: check model for compatible platforms (exclude Raspberry Pi versions that are not supported...)
    #       and emit a warning otherwise
    if not arm64_imports:
        print(colored(f'Warning: Required packages are missing.\n'
                      f'Please run ./env.sh at command prompt to update your virtual environment\n', 'yellow'))
else:
    print(colored(f'\u26A0 Not running on the Raspberry Pi platform.\nFor simulation purposes only...', 'yellow'))

current_time = datetime.now()
print(f'local date and time : {current_time.strftime("%Y-%m-%d %H:%M:%S")}')

# for testing
if __name__ == "__main__":
    ohmpi = OhmPi(settings=OHMPI_CONFIG['settings'])
    if ohmpi.controller is not None:
        ohmpi.controller.loop_forever()<|MERGE_RESOLUTION|>--- conflicted
+++ resolved
@@ -118,13 +118,8 @@
             self.i2c = busio.I2C(board.SCL, board.SDA)  # noqa
 
             # I2C connexion to MCP23008, for current injection
-<<<<<<< HEAD
-            self.MCP_board = MCP23008(self.i2c, address=0x24)
-            self.pin4 = self.MCP_board.get_pin(4) # Ohmpi_run
-=======
             self.mcp_board = MCP23008(self.i2c, address=self.mcp_board_address)
             self.pin4 = self.mcp_board.get_pin(4) # Ohmpi_run
->>>>>>> ca6c999c
             self.pin4.direction = Direction.OUTPUT
             self.pin4.value = True
 
@@ -138,9 +133,7 @@
 
             # current injection module
             if self.idps:
-<<<<<<< HEAD
-                self.switch_dps('on')
-=======
+                #self.switch_dps('on')
                 self.pin2 = self.mcp_board.get_pin(2) # dsp +
                 self.pin2.direction = Direction.OUTPUT
                 self.pin2.value = True
@@ -148,7 +141,6 @@
                 self.pin3.direction = Direction.OUTPUT
                 self.pin3.value = True
                 time.sleep(4)
->>>>>>> ca6c999c
                 self.DPS = minimalmodbus.Instrument(port='/dev/ttyUSB0', slaveaddress=1)  # port name, address (decimal)
                 self.DPS.serial.baudrate = 9600  # Baud rate 9600 as listed in doc
                 self.DPS.serial.bytesize = 8  #
@@ -165,17 +157,10 @@
 
 
             # injection courant and measure (TODO check if it works, otherwise back in run_measurement())
-<<<<<<< HEAD
-            self.pin0 = self.MCP_board.get_pin(0)
-            self.pin0.direction = Direction.OUTPUT
-            self.pin0.value = False
-            self.pin1 = self.MCP_board.get_pin(1)
-=======
             self.pin0 = self.mcp_board.get_pin(0)
             self.pin0.direction = Direction.OUTPUT
             self.pin0.value = False
             self.pin1 = self.mcp_board.get_pin(1)
->>>>>>> ca6c999c
             self.pin1.direction = Direction.OUTPUT
             self.pin1.value = False
 
@@ -322,17 +307,10 @@
             volt = 5.
 
         # redefined the pin of the mcp (needed when relays are connected)
-<<<<<<< HEAD
-        self.pin0 = self.MCP_board.get_pin(0)
-        self.pin0.direction = Direction.OUTPUT
-        self.pin0.value = False
-        self.pin1 = self.MCP_board.get_pin(1)
-=======
         self.pin0 = self.mcp_board.get_pin(0)
         self.pin0.direction = Direction.OUTPUT
         self.pin0.value = False
         self.pin1 = self.mcp_board.get_pin(1)
->>>>>>> ca6c999c
         self.pin1.direction = Direction.OUTPUT
         self.pin1.value = False
 
@@ -435,12 +413,8 @@
             factor = factor_I
             if factor_I > factor_vmn:
                 factor = factor_vmn
-<<<<<<< HEAD
             #print('factor', factor_I, factor_vmn)
-            vab = factor * volt #* 0.8
-=======
-            vab = factor * volt * 0.8
->>>>>>> ca6c999c
+            vab = factor * volt * 0.9
             if vab > tx_max:
                 vab = tx_max
             print(factor_I, factor_vmn, 'factor!!')
@@ -860,15 +834,6 @@
             # as it's run in another thread, it doesn't consider these
             # and this can lead to short circuit!
             
-<<<<<<< HEAD
-            self.pin0 = self.MCP_board.get_pin(0)
-            self.pin0.direction = Direction.OUTPUT
-            self.pin0.value = False
-            self.pin1 = self.MCP_board.get_pin(1)
-            self.pin1.direction = Direction.OUTPUT
-            self.pin1.value = False
-            self.pin7 = self.MCP_board.get_pin(7) #IHM on mesaurement
-=======
             self.pin0 = self.mcp_board.get_pin(0)
             self.pin0.direction = Direction.OUTPUT
             self.pin0.value = False
@@ -876,23 +841,13 @@
             self.pin1.direction = Direction.OUTPUT
             self.pin1.value = False
             self.pin7 = self.mcp_board.get_pin(7) #IHM on mesaurement
->>>>>>> ca6c999c
             self.pin7.direction = Direction.OUTPUT
             self.pin7.value = False
             
             if self.sequence is None:
                 if self.idps:
-<<<<<<< HEAD
-                    self.switch_dps('on')
-
-            self.pin5 = self.MCP_board.get_pin(5) #IHM on mesaurement
-            self.pin5.direction = Direction.OUTPUT
-            self.pin5.value = True
-            self.pin6 = self.MCP_board.get_pin(6) #IHM on mesaurement
-            self.pin6.direction = Direction.OUTPUT
-            self.pin6.value = False
-            self.pin7 = self.MCP_board.get_pin(7) #IHM on mesaurement
-=======
+
+                    # self.switch_dps('on')
                     self.pin2 = self.mcp_board.get_pin(2) # dsp +
                     self.pin2.direction = Direction.OUTPUT
                     self.pin2.value = True
@@ -908,7 +863,6 @@
             self.pin6.direction = Direction.OUTPUT
             self.pin6.value = False
             self.pin7 = self.mcp_board.get_pin(7) #IHM on mesaurement
->>>>>>> ca6c999c
             self.pin7.direction = Direction.OUTPUT
             self.pin7.value = False           
             if self.idps: 
@@ -1297,8 +1251,7 @@
 
             # call the switch_mux function to switch to the right electrodes
             self.switch_mux_on(quad)
-<<<<<<< HEAD
-=======
+            # switch on DPS
             self.mcp_board = MCP23008(self.i2c, address=self.mcp_board_address)
             self.pin2 = self.mcp_board.get_pin(2) # dsp -
             self.pin2.direction = Direction.OUTPUT
@@ -1306,19 +1259,10 @@
             self.pin3 = self.mcp_board.get_pin(3) # dsp -
             self.pin3.direction = Direction.OUTPUT
             self.pin3.value = True
-            time.sleep (5)
->>>>>>> ca6c999c
-
-            # switch on DPS
-            self.switch_dps('on')
-            # self.MCP_board = MCP23008(self.i2c, address=0x24)
-            # self.pin2 = self.MCP_board.get_pin(2)  # dsp +
-            # self.pin2.direction = Direction.OUTPUT
-            # self.pin2.value = True
-            # self.pin3 = self.MCP_board.get_pin(3)  # dsp -
-            # self.pin3.direction = Direction.OUTPUT
-            # self.pin3.value = True
-            # time.sleep(4)
+            time.sleep (4)
+
+            #self.switch_dps('on')
+
             # run a measurement
             if self.on_pi:
                 acquired_data = self.run_measurement(quad, **kwargs)
