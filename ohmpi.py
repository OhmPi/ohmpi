--- conflicted
+++ resolved
@@ -56,11 +56,7 @@
         sequence: 1, 2, 3, 4 is used.
     """
 
-<<<<<<< HEAD
     def __init__(self, settings=None, sequence=None, mqtt=True, on_pi=None):
-=======
-    def __init__(self, config=None, sequence=None, mqtt=False, on_pi=None):
->>>>>>> 609eb3d5
         # flags and attributes
         if on_pi is None:
             _, on_pi = OhmPi.get_platform()
@@ -70,8 +66,6 @@
         self.run = False  # flag is True when measuring
         self.thread = None  # contains the handle for the thread taking the measurement
         # self.path = 'data/'  # where to save the .csv
-        #self.cmd_thread = threading.Thread(
-        #    target=self.process_commands)  # thread handling commands received on tcp port
 
         # set loggers
         config_exec_logger, _, config_data_logger, _, _ = setup_loggers(mqtt=mqtt)  # TODO: add SOH
@@ -576,25 +570,17 @@
             # measure current and voltage
             current = AnalogIn(self.ads_current, ads.P0).voltage / (50 * self.r_shunt)
             voltage = -AnalogIn(self.ads_voltage, ads.P0, ads.P1).voltage * 2.5
-            resistance = voltage / current
-<<<<<<< HEAD
-
-=======
-            print('I: {:>10.3f} mA, V: {:>10.3f} mV, R: {:>10.3f} Ohm'.format(
-                current*1000, voltage*1000, resistance))
-            
->>>>>>> 609eb3d5
             # compute resistance measured (= contact resistance)
-            resist = abs(resistance / 1000)
-            msg = 'Contact resistance {:s}: {:.3f} kOhm'.format(
-                str(quad), resist)
-            #print(msg)
+            resistance = np.abs(voltage / current)
+            msg = f'Contact resistance {str(quad):s}: I: {current * 1000.:>10.3f} mA, V: {voltage * 1000.:>10.3f} mV, ' \
+                  f'R: {resistance /1000.:>10.3f} kOhm'
+
+            print(msg)
             self.exec_logger.debug(msg)
 
             # if contact resistance = 0 -> we have a short circuit!!
-            if resist < 1e-5:
-                msg = '!!!SHORT CIRCUIT!!! {:s}: {:.3f} kOhm'.format(
-                    str(quad), resist)
+            if resistance < 1e-2:
+                msg = f'!!!SHORT CIRCUIT!!! {str(quad):s}: {resistance / 1000.:.3f} kOhm'
                 self.exec_logger.warning(msg)
                 print(msg)
 
@@ -602,7 +588,7 @@
             self.append_and_save(export_path_rs, {
                 'A': quad[0],
                 'B': quad[1],
-                'RS [kOhm]': resist,
+                'RS [kOhm]': resistance / 1000.,
             })
 
             # close mux path and put pin back to GND
@@ -813,14 +799,4 @@
 
 # for testing
 if __name__ == "__main__":
-<<<<<<< HEAD
-    ohmpi = OhmPi(settings='ohmpi_param.json')
-=======
-    ohmpi = OhmPi(config='ohmpi_param.json')
-    #ohmpi.measure()
-    ohmpi.read_quad('breadboard.txt')
-    ohmpi.rs_check()
-    ohmpi.measure()
-    time.sleep(4)
-    ohmpi.stop()
->>>>>>> 609eb3d5
+    ohmpi = OhmPi(settings='ohmpi_param.json')